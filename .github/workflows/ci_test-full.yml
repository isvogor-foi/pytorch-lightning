name: Test full

# see: https://help.github.com/en/actions/reference/events-that-trigger-workflows
on:  # Trigger the workflow on push or pull request, but only for the master branch
  push:
    branches: [master, "release/*"]
  pull_request:
    branches: [master, "release/*"]
    types: [opened, reopened, ready_for_review, synchronize]

concurrency:
  group: ${{ github.workflow }}-${{ github.ref }}-${{ github.head_ref }}
  cancel-in-progress: ${{ ! (github.ref == 'refs/heads/master' || startsWith(github.ref, 'refs/heads/release/')) }}

jobs:

  cpu:
    runs-on: ${{ matrix.os }}
    if: github.event.pull_request.draft == false
    strategy:
      fail-fast: false
      matrix:
        os: [ubuntu-20.04, windows-2019, macOS-10.15]
        python-version: ["3.7", "3.9"]  # minimum, maximum
        requires: ["oldest", "locked"]
        release: ["stable"]
        exclude:
          # Skip if torch<1.8 and py3.9 on Linux: https://github.com/pytorch/pytorch/issues/50014
          - {os: ubuntu-20.04, python-version: "3.9", requires: "oldest"}
        # TODO: re-enable RC testing
        include:
          - {os: ubuntu-20.04, python-version: "3.10", requires: "latest", release: "stable"}
          - {os: windows-2019, python-version: "3.10", requires: "latest", release: "stable"}
          - {os: macOS-10.15, python-version: "3.10", requires: "latest", release: "stable"}
          - {os: ubuntu-20.04, python-version: "3.10", requires: "latest", release: "pre"}

    timeout-minutes: 40

    steps:
    - uses: actions/checkout@v2
    - name: Set up Python ${{ matrix.python-version }}
      uses: actions/setup-python@v2
      with:
        python-version: ${{ matrix.python-version }}

    - name: Weekly reset caching
      run: echo "::set-output name=period::$(python -c 'import time ; days = time.time() / 60 / 60 / 24 ; print(int(days / 7))' 2>&1)"
      id: times

    - name: basic setup
      run: |
        pip --version
        pip install -q -r .actions/requirements.txt

    # Github Actions: Run step on specific OS: https://stackoverflow.com/a/57948488/4521646
    - name: Setup macOS
      if: runner.os == 'macOS'
      run: |
        brew install openmpi libuv  # Horovod on macOS requires OpenMPI, Gloo not currently supported
    - name: Setup Windows
      if: runner.os == 'windows'
      run: |
<<<<<<< HEAD
        python .actions/assistant.py requirements_prune_pkgs requirements/extra.txt --packages horovod

=======
        python .actions/assistant.py requirements_prune_pkgs horovod
>>>>>>> fe940e19
    - name: Set min. dependencies
      if: matrix.requires == 'oldest'
      run: python .actions/assistant.py replace_oldest_versions
    - name: Set latest verified dependencies
      if: matrix.requires == 'locked'
      run: python .actions/assistant.py replace_locked_versions

    # Note: This uses an internal pip API and may not always work
    # https://github.com/actions/cache/blob/master/examples.md#multiple-oss-in-a-workflow
    - name: Get pip cache dir
      id: pip-cache
      run: echo "::set-output name=dir::$(pip cache dir)"

    - name: pip cache
      uses: actions/cache@v2
      with:
        path: ${{ steps.pip-cache.outputs.dir }}
        key: ${{ runner.os }}-pip-td${{ steps.times.outputs.period }}-py${{ matrix.python-version }}-${{ matrix.release }}-${{ matrix.requires }}-${{ hashFiles('requirements.txt') }}-${{ hashFiles('requirements/extra.txt') }}
        restore-keys: |
          ${{ runner.os }}-pip-td${{ steps.times.outputs.period }}-py${{ matrix.python-version }}-${{ matrix.release }}-${{ matrix.requires }}-

    - name: Pull checkpoints from S3
      working-directory: ./legacy
      run: |
        # wget is simpler but does not work on Windows
        python -c "from urllib.request import urlretrieve ; urlretrieve('https://pl-public-data.s3.amazonaws.com/legacy/checkpoints.zip', 'checkpoints.zip')"
        ls -l .
        unzip -o checkpoints.zip
        ls -l checkpoints/

    - name: Install dependencies
      run: |
        flag=$(python -c "print('--pre' if '${{matrix.release}}' == 'pre' else '')" 2>&1)
        url=$(python -c "print('test/cpu/torch_test.html' if '${{matrix.release}}' == 'pre' else 'cpu/torch_stable.html')" 2>&1)
        pip install --requirement requirements.txt --upgrade $flag --find-links "https://download.pytorch.org/whl/${url}"
        # adjust versions according installed Torch version
        python ./requirements/adjust-versions.py requirements/examples.txt
        pip install --requirement requirements/examples.txt --find-links https://download.pytorch.org/whl/cpu/torch_stable.html --upgrade
        pip install --requirement requirements/test.txt --upgrade
        pip list
      shell: bash

    - name: Install extra dependencies
      env:
        HOROVOD_BUILD_ARCH_FLAGS: "-mfma"
        HOROVOD_WITHOUT_MXNET: 1
        HOROVOD_WITHOUT_TENSORFLOW: 1
      run: |
        # adjust versions according installed Torch version
        python ./requirements/adjust-versions.py requirements/extra.txt
        pip install --requirement ./requirements/extra.txt --find-links https://download.pytorch.org/whl/cpu/torch_stable.html --upgrade
        pip list
      shell: bash

    - name: Reinstall Horovod if necessary
      if: runner.os != 'windows'
      env:
        HOROVOD_BUILD_ARCH_FLAGS: "-mfma"
        HOROVOD_WITHOUT_MXNET: 1
        HOROVOD_WITHOUT_TENSORFLOW: 1
      run: |
        HOROVOD_BUILT=$(python -c "import horovod.torch; horovod.torch.nccl_built(); print('SUCCESS')" || true)
        if [[ $HOROVOD_BUILT != "SUCCESS" ]]; then
          pip uninstall -y horovod
          echo $(grep "horovod" requirements/extra.txt) > requirements/horovod.txt
          pip install --no-cache-dir -r requirements/horovod.txt
        fi
        horovodrun --check-build
        python -c "import horovod.torch"
      shell: bash

    - name: Cache datasets
      uses: actions/cache@v2
      with:
        path: Datasets
        key: pl-dataset

    - name: Sanity check
      run: |
        python requirements/check-avail-extras.py

    - name: Tests
      run: |
        # NOTE: do not include coverage report here, see: https://github.com/nedbat/coveragepy/issues/1003
        coverage run --source pytorch_lightning -m pytest pytorch_lightning tests -v --durations=50 --junitxml=junit/test-results-${{ runner.os }}-py${{ matrix.python-version }}-${{ matrix.requires }}-${{ matrix.release }}.xml

    - name: Examples
      run: |
        python -m pytest pl_examples -v --durations=10

    - name: Upload pytest results
      uses: actions/upload-artifact@v2
      with:
        name: pytest-results-${{ runner.os }}-py${{ matrix.python-version }}-${{ matrix.requires }}-${{ matrix.release }}
        path: junit/test-results-${{ runner.os }}-py${{ matrix.python-version }}-${{ matrix.requires }}-${{ matrix.release }}.xml
        if-no-files-found: error
      if: failure()

    - name: Statistics
      if: success()
      run: |
        coverage report
        coverage xml

    - name: Upload coverage to Codecov
      uses: codecov/codecov-action@v1
      if: always()
      # see: https://github.com/actions/toolkit/issues/399
      continue-on-error: true
      with:
        token: ${{ secrets.CODECOV_TOKEN }}
        file: coverage.xml
        flags: cpu,pytest,python${{ matrix.python-version }}
        name: CPU-coverage
        fail_ci_if_error: false<|MERGE_RESOLUTION|>--- conflicted
+++ resolved
@@ -60,12 +60,8 @@
     - name: Setup Windows
       if: runner.os == 'windows'
       run: |
-<<<<<<< HEAD
-        python .actions/assistant.py requirements_prune_pkgs requirements/extra.txt --packages horovod
+        python .actions/assistant.py requirements_prune_pkgs horovod
 
-=======
-        python .actions/assistant.py requirements_prune_pkgs horovod
->>>>>>> fe940e19
     - name: Set min. dependencies
       if: matrix.requires == 'oldest'
       run: python .actions/assistant.py replace_oldest_versions
