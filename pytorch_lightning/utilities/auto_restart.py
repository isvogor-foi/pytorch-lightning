--- conflicted
+++ resolved
@@ -566,7 +566,6 @@
         raise MisconfigurationException("This shouldn't happen. Please, open an issue on PyTorch Lightning Github.")
 
 
-<<<<<<< HEAD
 def _rotate_worker_indices(state: Dict[int, Any], latest_worker_id: int, num_workers: int) -> Dict[int, Any]:
     """This function is used to rotate the worker indices based on the `latest_worker_id` the training failed
     on."""
@@ -579,7 +578,8 @@
     next_worker_id = latest_worker_id + 1
     old_to_new_worker_id_map = [((next_worker_id + i) % num_workers, i) for i in range(num_workers)]
     return {new_id: state[old_id] for old_id, new_id in old_to_new_worker_id_map if old_id in state}
-=======
+
+
 @runtime_checkable
 class _SupportsStateDict(Protocol):
     """This class is used to detect if an object is stateful using `isinstance(obj, _SupportsStateDict)`."""
@@ -588,5 +588,4 @@
         ...
 
     def load_state_dict(self, state_dict: Dict[str, Any]) -> None:
-        ...
->>>>>>> 6acfef68
+        ...