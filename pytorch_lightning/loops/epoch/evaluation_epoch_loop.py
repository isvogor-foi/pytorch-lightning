--- conflicted
+++ resolved
@@ -218,19 +218,9 @@
             the outputs of the step
         """
         if self.trainer.testing:
-<<<<<<< HEAD
-            self.trainer.lightning_module._current_fx_name = "test_step"
-            with self.trainer.profiler.profile("test_step"):
-                output = self.trainer.training_type_plugin.test_step(*kwargs.values())
-        else:
-            self.trainer.lightning_module._current_fx_name = "validation_step"
-            with self.trainer.profiler.profile("validation_step"):
-                output = self.trainer.training_type_plugin.validation_step(*kwargs.values())
-=======
             output = self.trainer._call_accelerator_hook("test_step", *kwargs.values())
         else:
             output = self.trainer._call_accelerator_hook("validation_step", *kwargs.values())
->>>>>>> 6c79b2e9
 
         return output
 
