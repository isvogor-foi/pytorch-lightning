from pytorch_lightning.plugins.base_plugin import Plugin  # noqa: F401
from pytorch_lightning.plugins.precision.apex_amp import ApexMixedPrecisionPlugin  # noqa: F401
from pytorch_lightning.plugins.precision.deepspeed_precision import DeepSpeedPrecisionPlugin  # noqa: F401
<<<<<<< HEAD
from pytorch_lightning.plugins.precision.fully_sharded_native_amp import (  # noqa: F401
    FullyShardedNativeMixedPrecisionPlugin,
)
=======
from pytorch_lightning.plugins.precision.double import DoublePrecisionPlugin  # noqa: F401
>>>>>>> 0ea8f398
from pytorch_lightning.plugins.precision.native_amp import NativeMixedPrecisionPlugin  # noqa: F401
from pytorch_lightning.plugins.precision.precision_plugin import PrecisionPlugin  # noqa: F401
from pytorch_lightning.plugins.precision.sharded_native_amp import ShardedNativeMixedPrecisionPlugin  # noqa: F401
from pytorch_lightning.plugins.precision.tpu_bfloat import TPUHalfPrecisionPlugin  # noqa: F401
from pytorch_lightning.plugins.training_type.ddp import DDPPlugin  # noqa: F401
from pytorch_lightning.plugins.training_type.ddp2 import DDP2Plugin  # noqa: F401
from pytorch_lightning.plugins.training_type.ddp_spawn import DDPSpawnPlugin  # noqa: F401
from pytorch_lightning.plugins.training_type.deepspeed import DeepSpeedPlugin  # noqa: F401
from pytorch_lightning.plugins.training_type.dp import DataParallelPlugin  # noqa: F401
from pytorch_lightning.plugins.training_type.fully_sharded import FullyShardedPlugin  # noqa: F401
from pytorch_lightning.plugins.training_type.horovod import HorovodPlugin  # noqa: F401
from pytorch_lightning.plugins.training_type.parallel import ParallelPlugin  # noqa: F401
from pytorch_lightning.plugins.training_type.rpc import RPCPlugin  # noqa: F401
from pytorch_lightning.plugins.training_type.rpc_sequential import RPCSequentialPlugin  # noqa: F401
from pytorch_lightning.plugins.training_type.sharded import DDPShardedPlugin  # noqa: F401
from pytorch_lightning.plugins.training_type.sharded_spawn import DDPSpawnShardedPlugin  # noqa: F401
from pytorch_lightning.plugins.training_type.single_device import SingleDevicePlugin  # noqa: F401
from pytorch_lightning.plugins.training_type.single_tpu import SingleTPUPlugin  # noqa: F401
from pytorch_lightning.plugins.training_type.tpu_spawn import TPUSpawnPlugin  # noqa: F401
from pytorch_lightning.plugins.training_type.training_type_plugin import TrainingTypePlugin  # noqa: F401

__all__ = [
    "ApexMixedPrecisionPlugin",
    "DataParallelPlugin",
    "DDP2Plugin",
    "DDPPlugin",
    "DDPSpawnPlugin",
    "DeepSpeedPlugin",
    "DeepSpeedPrecisionPlugin",
<<<<<<< HEAD
    "FullyShardedPlugin",
    "FullyShardedNativeMixedPrecisionPlugin",
=======
    "DoublePrecisionPlugin",
>>>>>>> 0ea8f398
    "HorovodPlugin",
    "NativeMixedPrecisionPlugin",
    "PrecisionPlugin",
    "ShardedNativeMixedPrecisionPlugin",
    "SingleDevicePlugin",
    "SingleTPUPlugin",
    "TPUHalfPrecisionPlugin",
    "TPUSpawnPlugin",
    'RPCPlugin',
    'RPCSequentialPlugin',
    'TrainingTypePlugin',
    'ParallelPlugin',
    'Plugin',
    'DDPShardedPlugin',
    'DDPSpawnShardedPlugin',
]<|MERGE_RESOLUTION|>--- conflicted
+++ resolved
@@ -1,13 +1,10 @@
 from pytorch_lightning.plugins.base_plugin import Plugin  # noqa: F401
 from pytorch_lightning.plugins.precision.apex_amp import ApexMixedPrecisionPlugin  # noqa: F401
 from pytorch_lightning.plugins.precision.deepspeed_precision import DeepSpeedPrecisionPlugin  # noqa: F401
-<<<<<<< HEAD
+from pytorch_lightning.plugins.precision.double import DoublePrecisionPlugin  # noqa: F401
 from pytorch_lightning.plugins.precision.fully_sharded_native_amp import (  # noqa: F401
     FullyShardedNativeMixedPrecisionPlugin,
 )
-=======
-from pytorch_lightning.plugins.precision.double import DoublePrecisionPlugin  # noqa: F401
->>>>>>> 0ea8f398
 from pytorch_lightning.plugins.precision.native_amp import NativeMixedPrecisionPlugin  # noqa: F401
 from pytorch_lightning.plugins.precision.precision_plugin import PrecisionPlugin  # noqa: F401
 from pytorch_lightning.plugins.precision.sharded_native_amp import ShardedNativeMixedPrecisionPlugin  # noqa: F401
@@ -37,12 +34,9 @@
     "DDPSpawnPlugin",
     "DeepSpeedPlugin",
     "DeepSpeedPrecisionPlugin",
-<<<<<<< HEAD
+    "DoublePrecisionPlugin",
     "FullyShardedPlugin",
     "FullyShardedNativeMixedPrecisionPlugin",
-=======
-    "DoublePrecisionPlugin",
->>>>>>> 0ea8f398
     "HorovodPlugin",
     "NativeMixedPrecisionPlugin",
     "PrecisionPlugin",
