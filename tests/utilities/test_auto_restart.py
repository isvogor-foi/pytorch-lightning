# Copyright The PyTorch Lightning team.
#
# Licensed under the Apache License, Version 2.0 (the "License");
# you may not use this file except in compliance with the License.
# You may obtain a copy of the License at
#
#     http://www.apache.org/licenses/LICENSE-2.0
#
# Unless required by applicable law or agreed to in writing, software
# distributed under the License is distributed on an "AS IS" BASIS,
# WITHOUT WARRANTIES OR CONDITIONS OF ANY KIND, either express or implied.
# See the License for the specific language governing permissions and
# limitations under the License.
import math
import os
import random
import random as python_random
from collections import defaultdict
from collections.abc import Iterable
from contextlib import suppress
from copy import deepcopy
from typing import List, Optional
from unittest import mock
from unittest.mock import ANY

import numpy as np
import pytest
import torch
import torch.distributed as dist
import torch.multiprocessing as mp
from torch.utils.data import BatchSampler, DistributedSampler, RandomSampler, SequentialSampler
from torch.utils.data._utils.worker import get_worker_info
from torch.utils.data.dataloader import DataLoader, default_collate
from torch.utils.data.dataset import Dataset, IterableDataset

import tests.helpers.utils as tutils
from pytorch_lightning import Callback, LightningModule, seed_everything, Trainer
from pytorch_lightning.trainer.states import TrainerState
from pytorch_lightning.utilities.auto_restart import (
    _add_capture_metadata_collate,
    _dataloader_load_state_dict,
    _dataloader_to_state_dict,
    _is_obj_stateful,
    _patch_dataloader_get_iterators,
    _SingleProcessDataLoaderIterStateful,
    _teardown_dataloader_get_iterators,
    CaptureIterableDataset,
    CaptureMapDataset,
    FastForwardSampler,
    MergedIteratorState,
)
from pytorch_lightning.utilities.enums import _FaultTolerantMode, AutoRestartBatchKeys
from pytorch_lightning.utilities.exceptions import ExitGracefullyException, MisconfigurationException
from pytorch_lightning.utilities.fetching import DataFetcher
from pytorch_lightning.utilities.imports import _fault_tolerant_training
from tests.helpers.boring_model import BoringModel, RandomDataset
from tests.helpers.runif import RunIf


# Credit to PyTorch Team.
# Taken from:
# https://github.com/pytorch/pytorch/blob/3b977a0d2834d300c0301a0c6af98c8e939019ce/torch/utils/data/_utils/worker.py#L151
# Not available until torch 1.9.0
def _generate_state(base_seed, worker_id):
    INIT_A = 0x43B0D7E5
    MULT_A = 0x931E8875
    INIT_B = 0x8B51F9DD
    MULT_B = 0x58F38DED
    MIX_MULT_L = 0xCA01F9DD
    MIX_MULT_R = 0x4973F715
    XSHIFT = 4 * 8 // 2
    MASK32 = 0xFFFFFFFF

    entropy = [worker_id, base_seed & MASK32, base_seed >> 32, 0]
    pool = [0] * 4

    hash_const_A = INIT_A

    def hash(value):
        nonlocal hash_const_A
        value = (value ^ hash_const_A) & MASK32
        hash_const_A = (hash_const_A * MULT_A) & MASK32
        value = (value * hash_const_A) & MASK32
        value = (value ^ (value >> XSHIFT)) & MASK32
        return value

    def mix(x, y):
        result_x = (MIX_MULT_L * x) & MASK32
        result_y = (MIX_MULT_R * y) & MASK32
        result = (result_x - result_y) & MASK32
        result = (result ^ (result >> XSHIFT)) & MASK32
        return result

    # Add in the entropy to the pool.
    for i in range(len(pool)):
        pool[i] = hash(entropy[i])

    # Mix all bits together so late bits can affect earlier bits.
    for i_src in range(len(pool)):
        for i_dst in range(len(pool)):
            if i_src != i_dst:
                pool[i_dst] = mix(pool[i_dst], hash(pool[i_src]))

    hash_const_B = INIT_B
    state = []
    for i_dst in range(4):
        data_val = pool[i_dst]
        data_val = (data_val ^ hash_const_B) & MASK32
        hash_const_B = (hash_const_B * MULT_B) & MASK32
        data_val = (data_val * hash_const_B) & MASK32
        data_val = (data_val ^ (data_val >> XSHIFT)) & MASK32
        state.append(data_val)
    return state


def test_fast_forward_getattr():
    dataset = range(15)
    sampler = SequentialSampler(dataset)
    batch_sampler = BatchSampler(sampler, 3, False)
    index_batch_sampler = FastForwardSampler(batch_sampler)

    assert index_batch_sampler.batch_size == 3
    assert index_batch_sampler.sampler == sampler


def test_fast_forward_on_batch_sampler():
    """This test ensures ``FastForwardSampler`` applied to ``BatchSampler`` correctly retrived the right next batch
    on restart."""
    dataset = range(15)
    sampler = SequentialSampler(dataset)
    batch_sampler = BatchSampler(sampler, 3, False)
    index_batch_sampler = FastForwardSampler(batch_sampler)

    assert isinstance(index_batch_sampler, Iterable)

    index_batch_sampler_iter = iter(index_batch_sampler)

    assert next(index_batch_sampler_iter) == [0, 1, 2]
    assert next(index_batch_sampler_iter) == [3, 4, 5]

    state_dict = index_batch_sampler.state_dict(2)

    index_batch_sampler = FastForwardSampler(batch_sampler)
    index_batch_sampler.load_state_dict(state_dict)

    index_batch_sampler_iter = iter(index_batch_sampler)
    assert next(index_batch_sampler_iter) == [6, 7, 8]


def test_fast_forward_on_sequential_sampler():
    """This test ensures ``FastForwardSampler`` applied to ``SequentialSampler`` correctly retrived the right next
    batch on restart."""
    dataset = range(15)
    sequential_sampler = SequentialSampler(dataset)
    sampler = FastForwardSampler(sequential_sampler)
    sampler.setup(3)
    batch_sampler = BatchSampler(sampler, 3, False)

    batch_sampler_iter = iter(batch_sampler)

    assert next(batch_sampler_iter) == [0, 1, 2]
    assert next(batch_sampler_iter) == [3, 4, 5]

    state_dict = sampler.state_dict(2)
    assert state_dict[0]["current_iteration"] == 6

    sampler.load_state_dict(state_dict)

    batch_sampler_iter = iter(batch_sampler)
    assert next(batch_sampler_iter) == [6, 7, 8]


@pytest.mark.skipif(torch.cuda.is_available(), reason="todo (tchaton) Need more investigation")
def test_fast_forward_on_random_sampler():
    """This test ensures ``FastForwardSampler`` applied to ``RandomSampler`` correctly retrived the right next
    batch on restart."""
    seed = 42
    seed_everything(42)

    dataset = range(15)
    generator = torch.Generator().manual_seed(seed)
    values = list(RandomSampler(dataset, generator=generator))

    generator = torch.Generator().manual_seed(seed)
    random_sampler = RandomSampler(dataset, generator=generator)
    sampler = FastForwardSampler(random_sampler)
    sampler.setup(3)
    batch_sampler = BatchSampler(sampler, 3, False)

    batch_sampler_iter = iter(batch_sampler)

    assert next(batch_sampler_iter) == values[:3]
    assert next(batch_sampler_iter) == values[3:6]
    assert next(batch_sampler_iter) == values[6:9]

    state_dict = sampler.state_dict(3)
    assert state_dict[0]["current_iteration"] == 9
    state_dict[0]["current_iteration"] = 6

    seed_everything(42)
    generator = torch.Generator().manual_seed(seed)
    random_sampler = RandomSampler(dataset, generator=generator)
    sampler = FastForwardSampler(random_sampler)
    sampler.setup(3)
    batch_sampler = BatchSampler(sampler, 3, False)
    sampler.load_state_dict(state_dict)

    batch_sampler_iter = iter(batch_sampler)
    assert next(batch_sampler_iter) == values[6:9]
    has_raised = False
    try:
        for _ in range(5):
            next(batch_sampler_iter)
    except StopIteration:
        has_raised = True
        assert sampler._current_iteration == 0
        sampler.load_state_dict(sampler.state_dict(0))
    assert has_raised


class RangeIterableDataset(IterableDataset):
    def __init__(self, data, num_workers: int, batch_size: int, state_dict=None, attr_name: str = "iter_sampler"):
        self.data = list(data)
        self.batch_size = batch_size
        self.num_workers = num_workers
        self.state_dict = state_dict
        self.attr_name = attr_name

    def __iter__(self):
        worker_info = get_worker_info()
        if worker_info and self.num_workers == 2:
            id = worker_info.id
            num_samples = len(self.data)
            if id == 0:
                self.data = list(self.data)[: num_samples // 2]
            else:
                self.data = list(self.data)[num_samples // 2 :]
            self.user_sampler = RandomSampler(self.data)
        else:
            self.user_sampler = RandomSampler(self.data)

        setattr(self, self.attr_name, iter(self.user_sampler))
        return self

    def __next__(self):
        iter_sampler = getattr(self, self.attr_name)
        return self.data[next(iter_sampler)]


@pytest.mark.skipif(torch.cuda.is_available(), reason="This test takes around 30 sec and should be skipped in Azure CI")
@pytest.mark.parametrize("num_workers", [0, 1, 2])
def test_fast_forward_sampler_over_iterable_dataset(num_workers):
    """This test ensures ``FastForwardSampler`` and ``CaptureIterableDataset`` are properly being used to capture
    workers states."""
    batch_size = 3
    initial_seed = seed_everything(42)
    generator = torch.Generator()
    generator.manual_seed(initial_seed)
    dataset = RangeIterableDataset(range(20), num_workers, batch_size, True)
    dataset = CaptureIterableDataset(dataset)

    dataloader = DataLoader(dataset, batch_size=batch_size, num_workers=num_workers, generator=generator)
    _add_capture_metadata_collate(dataloader)

    iter_dataloader = iter(dataloader)
    batches = []
    for _ in range(5):
        batches.append(next(iter_dataloader))

    # restarting on batch_1 and getting 3 extra batches

    state_dict = {"iter_sampler": {}}
    for batch in batches[:2]:
        batch, _state_dict = batch["data"], batch[AutoRestartBatchKeys.PL_RESTART_META]
        for k, v in _state_dict.items():
            state_dict[k].update(v)

    assert len(state_dict["iter_sampler"]) == (num_workers if num_workers > 1 else 1)

    initial_seed = seed_everything(42)
    generator.manual_seed(initial_seed)
    dataset = RangeIterableDataset(range(20), num_workers, batch_size, state_dict=state_dict)
    dataset = CaptureIterableDataset(dataset)
    dataset.load_state_dict(state_dict)
    dataloader = DataLoader(dataset, batch_size=batch_size, num_workers=num_workers, generator=generator)
    _add_capture_metadata_collate(dataloader)

    iter_dataloader = iter(dataloader)
    batches_restart = []
    for _ in range(3):
        batches_restart.append(next(iter_dataloader))

    assert torch.equal(batches_restart[0]["data"], batches[2]["data"])
    assert torch.equal(batches_restart[1]["data"], batches[3]["data"])
    assert torch.equal(batches_restart[2]["data"], batches[4]["data"])


def _setup_ddp(rank, worldsize):
    os.environ["MASTER_ADDR"] = "localhost"

    # initialize the process group
    dist.init_process_group("gloo", rank=rank, world_size=worldsize)


def _test_fast_forward_sampler_with_distributed_sampler(rank, worldsize):
    _setup_ddp(rank, worldsize)

    initial_seed = seed_everything(42)

    generator = torch.Generator()
    generator.manual_seed(initial_seed)

    num_workers = 2
    batch_size = 4

    dataset = range(30)
    sampler = FastForwardSampler(DistributedSampler(dataset, num_replicas=worldsize, rank=rank, seed=initial_seed))
    sampler.setup(batch_size)
    dataloader = DataLoader(
        dataset, batch_size=batch_size, num_workers=num_workers, generator=generator, sampler=sampler
    )

    iter_dataloader = iter(dataloader)

    num_yielded = 0
    batches = []
    while True:
        try:
            batches.append(next(iter_dataloader))
            num_yielded += 1
        except StopIteration:
            break

    expected = torch.tensor([17, 27, 24]) if rank == 0 else torch.tensor([19, 5, 3])
    assert torch.equal(batches[-1], expected)

    assert sampler.state_dict(num_yielded)[0]["current_iteration"] == 16

    reload_state_dict = sampler.state_dict(num_yielded - 1)
    assert reload_state_dict[0]["current_iteration"] == 12

    sampler = FastForwardSampler(DistributedSampler(dataset, num_replicas=worldsize, rank=rank, seed=initial_seed))
    sampler.setup(batch_size)
    sampler.load_state_dict(reload_state_dict)
    dataloader = DataLoader(
        dataset, batch_size=batch_size, num_workers=num_workers, generator=generator, sampler=sampler
    )

    iter_dataloader = iter(dataloader)

    batches = []
    while True:
        try:
            batches.append(next(iter_dataloader))
        except StopIteration:
            break

    assert torch.equal(batches[-1], expected)
    assert sampler.state_dict(num_yielded)[0]["current_iteration"] == 16


@pytest.mark.skipif(torch.cuda.is_available(), reason="This test takes around 25 sec and should be skipped in Azure CI")
@RunIf(skip_windows=True)
def test_fast_forward_sampler_with_distributed_sampler():
    """Make sure result logging works with DDP."""
    tutils.set_random_main_port()
    worldsize = 2
    mp.spawn(_test_fast_forward_sampler_with_distributed_sampler, args=(worldsize,), nprocs=worldsize)


class MetaLearningDataset(IterableDataset):
    def __init__(
        self,
        dataset: Dataset,
        batch_size: int,
        drop_last: bool,
        task_num_classes: int = 5,
        num_workers: Optional[int] = None,
        global_rank: Optional[int] = None,
        world_size: Optional[int] = None,
        initial_seed: Optional[int] = None,
        shuffle: bool = True,
        debugging: bool = False,
    ):
        self.dataset = dataset
        self.batch_size = batch_size
        self.drop_last = drop_last
        self.num_workers = num_workers or 1
        self.global_rank = global_rank
        self.world_size = world_size
        self.task_num_classes = task_num_classes
        self.labels = labels = getattr(dataset, "labels")
        self.initial_seed = initial_seed
        self.generator: Optional[torch.Generator] = None
        self.current_task_iteration = 0
        self.shuffle = shuffle
        self.debugging = debugging

        if labels is None:
            raise MisconfigurationException(f"Provided {self.dataset} should have an attribute labels.")

        if len(labels) != len(dataset):
            raise MisconfigurationException("Found provided ``labels`` don't match the dataset length.")

        if (isinstance(global_rank, int) and world_size is None) or (
            isinstance(world_size, int) and global_rank is None
        ):
            raise MisconfigurationException("Both ``world_size`` and ``global_rank`` should be provided !")

        self.unique_labels = np.unique(self.labels)

    @property
    def worker_id(self) -> int:
        worker_info = get_worker_info()
        return worker_info.id if worker_info else 0

    @property
    def is_distributed(self) -> bool:
        return self.world_size is not None and self.world_size > 1

    def set_seed(self, shared: bool = False):
        initial_seed = self.initial_seed + self.current_task_iteration
        if shared:
            seed = initial_seed
            np_seed = _generate_state(initial_seed, 0)
        else:
            seed = initial_seed + self.worker_id + self.global_rank + self.current_task_iteration
            np_seed = _generate_state(initial_seed, self.worker_id + self.global_rank)

        random.seed(seed)
        torch.manual_seed(seed)
        np.random.seed(np_seed)

    def sample_task_indices(self):
        self.set_seed(shared=True)
        self.selected_indexes = np.random.choice(self.unique_labels, self.task_num_classes, replace=False)
        self.selected_indexes.sort()

        # subset of indices from the entire dataset where the labels are actually among the
        # task_num_classes selected_indexes

        self.task_indices = np.arange(len(self.dataset))[np.in1d(self.labels, self.selected_indexes)]
        self.task_length = len(self.task_indices)
        self.set_seed(shared=False)

    @property
    def worker_rank(self) -> int:
        worker_id = self.worker_id
        is_global_zero = self.global_rank == 0
        return self.global_rank + worker_id + int(not is_global_zero)

    def create_sampler(self):
        data = range(self.task_length)
        if self.world_size == 1 and self.num_workers in (0, 1):
            if self.shuffle:
                self.sampler = RandomSampler(data, generator=self.generator)
            else:
                self.sampler = SequentialSampler(data)
        else:
            num_workers = 1 if self.num_workers in (None, 0) else self.num_workers
            num_replicas = num_workers * self.world_size
            current_seed = self.initial_seed + self.current_task_iteration
            self.sampler = DistributedSampler(
                data, num_replicas=num_replicas, rank=self.worker_rank, shuffle=self.shuffle, seed=current_seed
            )

    def __iter__(self):
        if self.generator is None:
            self.generator = torch.Generator().manual_seed(self.initial_seed)
        self.sample_task_indices()
        self.create_sampler()
        self.batch_sampler = BatchSampler(self.sampler, batch_size=self.batch_size, drop_last=self.drop_last)
        self.iter_sampler = iter(self.batch_sampler)
        self.is_first_batch = True
        self.current_task_iteration += 1
        return self

    def increment_iteration(self):
        self.current_task_iteration += 1

    def __next__(self):
        # this is optional, but useful to accumulate gradient over the entire task.
        is_first_batch = self.is_first_batch if self.debugging else (self.is_first_batch and self.worker_id == 0)
        if is_first_batch:
            self.is_first_batch = False
            return {"task_length": len(self.batch_sampler), "selected_indexes": self.selected_indexes}

        random_indices = next(self.iter_sampler)
        task_indices = [self.task_indices[idx] for idx in random_indices]
        return default_collate([self.dataset[idx] for idx in task_indices])


class ClassificationDataset(Dataset):
    def __init__(self, inputs, labels):
        self.inputs = inputs
        self.labels = labels
        assert len(self.inputs) == len(self.labels)

    def __getitem__(self, index):
        return (self.inputs[index], self.labels[index])

    def __len__(self):
        return len(self.inputs)


def _test_fast_forward_sampler_with_distributed_sampler_and_iterative_dataset(rank, worldsize):
    if worldsize > 1:
        _setup_ddp(rank, worldsize)

    def all_gather(tensor, world_size):
        tensor_list = [torch.zeros_like(tensor, dtype=torch.int64) for _ in range(world_size)]
        torch.distributed.all_gather(tensor_list, tensor)
        return tensor_list

    initial_seed = seed_everything(42)

    generator = torch.Generator()
    generator.manual_seed(initial_seed)

    num_workers = 2
    batch_size = 4
    dataset_length = 60
    num_classes = 10

    labels = np.random.randint(0, num_classes, dataset_length)

    dataset = ClassificationDataset(range(dataset_length), labels)
    dataset = MetaLearningDataset(
        dataset,
        batch_size=batch_size,
        drop_last=True,
        num_workers=num_workers,
        global_rank=rank,
        world_size=worldsize,
        initial_seed=initial_seed,
        debugging=True,
        shuffle=True,
    )
    dataset = CaptureIterableDataset(dataset)
    dataloader = DataLoader(dataset, num_workers=num_workers, batch_size=1, generator=generator)
    _add_capture_metadata_collate(dataloader)

    epoch_results = []
    for _ in range(2):
        iter_dataloader = iter(dataloader)
        batches = []
        while True:
            try:
                batches.append(next(iter_dataloader))
            except StopIteration:
                break
        epoch_results.append(batches)
        dataloader.dataset.dataset.current_task_iteration += 1

    assert len(epoch_results) == 2

    assert len(epoch_results[0]) == math.ceil((dataset_length / (num_workers * worldsize)) / batch_size) + 2

    if worldsize == 1:
        assert epoch_results[0][0]["data"]["task_length"] == epoch_results[0][1]["data"]["task_length"]
        assert torch.equal(
            epoch_results[0][0]["data"]["selected_indexes"], epoch_results[0][1]["data"]["selected_indexes"]
        )
        assert 0 in epoch_results[0][2][AutoRestartBatchKeys.PL_RESTART_META]["iter_sampler"]  # worker id 0
        assert 1 in epoch_results[0][3][AutoRestartBatchKeys.PL_RESTART_META]["iter_sampler"]  # worker id 1
        assert not torch.equal(epoch_results[0][2]["data"][0], epoch_results[0][3]["data"][0])
    else:
        first_task_metadata = all_gather(epoch_results[0][0]["data"]["task_length"], worldsize)
        second_task_metadata = all_gather(epoch_results[0][1]["data"]["task_length"], worldsize)
        assert torch.equal(first_task_metadata[0], first_task_metadata[1])
        assert torch.equal(second_task_metadata[0], second_task_metadata[1])
        assert torch.equal(first_task_metadata[0], second_task_metadata[1])

        first_batch_list = all_gather(epoch_results[0][2]["data"][0], worldsize)
        assert not torch.equal(first_batch_list[0], first_batch_list[1])
        second_batch_list = all_gather(epoch_results[0][3]["data"][0], worldsize)
        assert not torch.equal(second_batch_list[0], second_batch_list[1])

    # restarting on epoch 0 / real batch 2
    state_dict = {"iter_sampler": {}}
    for batch in epoch_results[0][2:4]:
        batch, _state_dict = batch["data"], batch[AutoRestartBatchKeys.PL_RESTART_META]
        for k, v in _state_dict.items():
            state_dict[k].update(v)

    dataset = ClassificationDataset(range(dataset_length), labels)
    dataset = MetaLearningDataset(
        dataset,
        batch_size=batch_size,
        drop_last=True,
        num_workers=num_workers,
        global_rank=rank,
        world_size=worldsize,
        initial_seed=initial_seed,
        debugging=True,
        shuffle=True,
    )

    dataset = CaptureIterableDataset(dataset)
    dataset.load_state_dict(state_dict)
    dataloader = DataLoader(dataset, num_workers=num_workers, batch_size=1, generator=generator)
    _add_capture_metadata_collate(dataloader)

    epoch_results_restart = []
    for _ in range(2):
        iter_dataloader = iter(dataloader)
        batches = []
        while True:
            try:
                batches.append(next(iter_dataloader))
            except StopIteration:
                break
        epoch_results_restart.append(batches)
        dataloader.dataset.dataset.increment_iteration()
        dataloader.dataset.reset_on_epoch()

    assert len(epoch_results_restart[0]) + 2 == len(epoch_results[0])
    epoch_tensors = [e["data"][0] for e in epoch_results[0][4:]]
    epoch_tensors_restart = [e["data"][0] for e in epoch_results_restart[0][2:]]

    for t, tr in zip(epoch_tensors, epoch_tensors_restart):
        assert torch.equal(t, tr)

    epoch_tensors = [e["data"][0] for e in epoch_results[1][2:]]
    epoch_tensors_restart = [e["data"][0] for e in epoch_results_restart[1][2:]]

    for t, tr in zip(epoch_tensors, epoch_tensors_restart):
        assert torch.equal(t, tr)


@pytest.mark.skipif(torch.cuda.is_available(), reason="This test takes around 45 sec and should be skipped in Azure CI")
def test_fast_forward_sampler_iterative_dataset():
    _test_fast_forward_sampler_with_distributed_sampler_and_iterative_dataset(0, 1)


@pytest.mark.skipif(torch.cuda.is_available(), reason="This test takes around 55 sec and should be skipped in Azure CI")
@RunIf(skip_windows=True)
def test_fast_forward_sampler_with_distributed_sampler_and_iterative_dataset():
    """Make sure result logging works with DDP."""
    tutils.set_random_main_port()
    worldsize = 2
    mp.spawn(
        _test_fast_forward_sampler_with_distributed_sampler_and_iterative_dataset, args=(worldsize,), nprocs=worldsize
    )


@mock.patch.dict(os.environ, {"PL_FAULT_TOLERANT_TRAINING": "1"})
@RunIf(max_torch="1.7")
def test_fault_tolerant_not_supported():
    assert not _fault_tolerant_training()


def create_iterable_dataset(batch_size, num_workers, attr_name="iter_sampler", wrap: bool = True):
    dataset = RangeIterableDataset(range(50), num_workers=num_workers, batch_size=batch_size, attr_name=attr_name)
    if wrap:
        dataset = CaptureIterableDataset(dataset)
    return dataset


def test_dataloader_to_state_dict_and_reload():
    """
    Note: Those utilities are used only with DataLoader wrapping a ``mapping`` based dataset.
    """

    def create_dataloader():
        dataset = range(50)
        batch_size = 8
        sampler = FastForwardSampler(SequentialSampler(dataset))
        sampler.setup(batch_size)

        return DataLoader(dataset, sampler=sampler, batch_size=batch_size)

    dataloader = create_dataloader()
    iter_dataloader = iter(dataloader)
    _ = next(iter_dataloader)
    _ = next(iter_dataloader)

    state_dict = _dataloader_to_state_dict(dataloader, iter_dataloader)
    assert state_dict == {
        "num_workers": 0,
        "previous_worker": None,
        0: {"current_iteration": 16},
    }

    dataloader = create_dataloader()
    dataloader = _dataloader_load_state_dict(dataloader, state_dict)
    iter_dataloader = iter(dataloader)
    _ = next(iter_dataloader)

    state_dict = _dataloader_to_state_dict(dataloader, iter_dataloader)
    assert state_dict == {
        "num_workers": 0,
        "previous_worker": None,
        0: {"current_iteration": 24},
    }


@pytest.mark.parametrize("use_fault_tolerant", ["0", "1"])
def test_data_loading_wraps_dataset_and_samplers(use_fault_tolerant, tmpdir):
    """This test ensures the dataset and sampler are properly wrapped when fault tolerant is enabled."""

    class CustomBatchSampler(BatchSampler):
        pass

    dataset = range(50)

    class TestModel(BoringModel):
        def train_dataloader(self):
            return {
                "a": [
                    DataLoader(create_iterable_dataset(3, 1, wrap=False), num_workers=0, batch_size=3),
                    DataLoader(dataset, batch_size=8),
                    DataLoader(
                        dataset,
                        batch_sampler=CustomBatchSampler(SequentialSampler(dataset), batch_size=8, drop_last=False),
                    ),
                ],
                "b": DataLoader(
                    create_iterable_dataset(2, num_workers=1, attr_name="custom_sampler", wrap=False),
                    num_workers=0,
                    batch_size=2,
                ),
            }

        def training_step(self, batch, batch_idx):
            assert batch == {
                "a": [ANY, ANY, ANY],
                "b": ANY,
            }

        def validation_step(self, batch, batch_idx):
            assert isinstance(batch, torch.Tensor)

        validation_epoch_end = None

    class Check(Callback):
        def on_train_batch_start(self, trainer, *_) -> None:
            loaders = trainer.train_dataloader.loaders
            if use_fault_tolerant == "1":
                assert isinstance(loaders["a"][0].loader.dataset, CaptureIterableDataset)
                assert isinstance(loaders["a"][1].loader.sampler, FastForwardSampler)
                assert isinstance(loaders["a"][1].loader.dataset, CaptureMapDataset)
                assert isinstance(loaders["a"][2].loader.batch_sampler, FastForwardSampler)
                assert isinstance(loaders["a"][2].loader.dataset, CaptureMapDataset)
                assert isinstance(loaders["b"].loader.dataset, CaptureIterableDataset)
            else:
                assert isinstance(loaders["a"][0].loader.dataset, RangeIterableDataset)
                assert isinstance(loaders["a"][1].loader.sampler, SequentialSampler)
                assert not isinstance(loaders["a"][1].loader.dataset, CaptureMapDataset)
                assert isinstance(loaders["a"][2].loader.batch_sampler, CustomBatchSampler)
                assert not isinstance(loaders["a"][2].loader.dataset, CaptureMapDataset)
                assert isinstance(loaders["b"].loader.dataset, RangeIterableDataset)

    with mock.patch.dict(os.environ, {"PL_FAULT_TOLERANT_TRAINING": use_fault_tolerant}):
        model = TestModel()
        model.training_epoch_end = None
        trainer = Trainer(default_root_dir=tmpdir, max_epochs=1, limit_train_batches=1, callbacks=Check())
        trainer.fit(model)


class SequentialGetItemDataset(Dataset):
    def __init__(self, length, *_):
        self.len = length

    def __getitem__(self, index):
        return torch.tensor([index]).float()

    def __len__(self):
        return self.len


class RandomGetItemDataset(Dataset):
    """A dataset with random elements generated using global rng from torch, numpy and python."""

    def __init__(self, length, size):
        self.size = size
        self.len = length

    def __getitem__(self, index):
        t = torch.rand(self.size)
        n = torch.from_numpy(np.random.rand(self.size))
        p = torch.tensor([python_random.random() for _ in range(self.size)])
        sample = (index + (t + n + p) / 10).float()
        return sample

    def __len__(self):
        return self.len


# TODO: test with `RandomGeneratorGetItemDataset`
@mock.patch.dict(os.environ, {"PL_FAULT_TOLERANT_TRAINING": "1"})
@pytest.mark.parametrize(
    "dataset_class",
    [
        SequentialGetItemDataset,
        RandomGetItemDataset,
        # RandomGeneratorGetItemDataset,
    ],
)
@pytest.mark.parametrize("num_workers", [0])
@pytest.mark.parametrize("batch_size", [1, 2, 3])
def test_dataset_rng_states_restart(dataset_class, num_workers, batch_size):
    """Test that the sequence of batches coming from a random number generator continues with the correct sequence
    after reloading the state."""

    def create_dataset_sampler():
        dset = CaptureMapDataset(dataset_class(16, 8))
        random_sampler = RandomSampler(dset, generator=torch.Generator())
        return dset, random_sampler

    def create_dataloader_sampler(dset, sampler):
        sampler = FastForwardSampler(sampler)
        sampler.setup(batch_size)
        dl = DataLoader(dset, num_workers=num_workers, sampler=sampler, batch_size=batch_size)
        _add_capture_metadata_collate(dl)
        return dl, sampler

    def fetch(fetcher, prefetch_iter, num_batches_fetched):
        batch, _ = next(prefetch_iter)

        state: List[MergedIteratorState] = fetcher.state
        assert len(state) == 1
        assert isinstance(state[0], MergedIteratorState)

        assert len(fetcher.dataloader_iter.cache_states) == 1
        if num_workers == 0:
            assert state[0].state[0].num_batches_fetched == num_batches_fetched
        return state

    dataset, random_sampler = create_dataset_sampler()
    dataloader, ff_sampler = create_dataloader_sampler(dataset, random_sampler)

    fetcher = DataFetcher()
    fetcher.setup(dataloader)
    prefetch_iter = iter(fetcher)

    # fetch 4 batches
    fetch(fetcher, prefetch_iter, 1)
    fetch(fetcher, prefetch_iter, 2)
    fetch(fetcher, prefetch_iter, 3)

    # (A) capture the state after fetching 4 batches
    state = fetch(fetcher, prefetch_iter, 4)
    state = deepcopy(state[0])

    # (B) simulate 2 additional batches
    batch05, _ = next(prefetch_iter)
    batch06, _ = next(prefetch_iter)

    # start reloading
    dataset, random_sampler = create_dataset_sampler()
    dataloader, ff_sampler = create_dataloader_sampler(dataset, random_sampler)

    # load the state dict saved at (A)
    ff_sampler.load_state_dict(state.sampler_states)
    dataset.load_state_dict(state.dataset_states, latest_worker_id=state.latest_worker_id, num_workers=num_workers)

    prefetcher = DataFetcher()
    prefetcher.setup(dataloader)
    prefetch_iter = iter(prefetcher)

    # fetch 2 random batches, these should match exactly the batches seen at (B)
    batch05_restart, _ = next(prefetch_iter)
    batch06_restart, _ = next(prefetch_iter)

    assert torch.equal(batch05, batch05_restart)
    assert torch.equal(batch06, batch06_restart)


class CustomException(Exception):
    pass


class SequentialIterableDataset(IterableDataset):
    def __init__(self, length, *_):
        self.len = length
        self.sampler = SequentialSampler(range(self.len))

    def __iter__(self):
        self.sampler_iter = iter(self.sampler)
        return self

    def __next__(self):
        indices = next(self.sampler_iter)
        return torch.tensor([indices]).float()


class SequentialDictIterableDataset(SequentialIterableDataset):
    def __next__(self):
        indices = next(self.sampler_iter)
        return {"data": torch.tensor([indices]).float()}


class TestModel(LightningModule):
    def __init__(self, fail_on_step: int = -1):
        super().__init__()
        self.layer = torch.nn.Linear(1, 2)
        self.seen_batches = []
        self.fail_on_step = fail_on_step

    def training_step(self, batch, batch_idx):
        if self.global_step == self.fail_on_step:
            raise CustomException()
        batch = batch["data"] if isinstance(batch, dict) else batch
        self.seen_batches.append(torch.stack(batch) if isinstance(batch, list) else batch)
        loss = sum(self.layer(b).sum() for b in batch)
        return loss

    def configure_optimizers(self):
        return torch.optim.SGD(self.layer.parameters(), lr=0.1)


def _run_training(trainer_kwargs, dataset_classes, fail_on_step: int = -1, ckpt_path=None):
    seed_everything(1)
    train_dataloader = [
        DataLoader(dataset_class(3, 1), batch_size=1, num_workers=0) for dataset_class in dataset_classes
    ]
    train_dataloader = train_dataloader[0] if len(train_dataloader) == 1 else train_dataloader
    model = TestModel(fail_on_step=fail_on_step)
    trainer = Trainer(**trainer_kwargs)
    with suppress(CustomException):
        trainer.fit(model, train_dataloaders=train_dataloader, ckpt_path=ckpt_path)
    return model.seen_batches, model.parameters()


@mock.patch.dict(os.environ, {"PL_FAULT_TOLERANT_TRAINING": "1"})
@pytest.mark.parametrize(
    "dataset_classes",
    [
        # single training dataset
        [RandomGetItemDataset],
        [SequentialIterableDataset],
        [SequentialDictIterableDataset],
        # multiple training datasets (combinded dataloader)
        [SequentialGetItemDataset, SequentialIterableDataset],
        [SequentialIterableDataset, SequentialIterableDataset],
        # [RandomGetItemDataset, RandomGetItemDataset],  # TODO: support in the future
    ],
)
@pytest.mark.parametrize("multiple_trainloader_mode", ["min_size", "max_size_cycle"])
def test_dataset_rng_states_restart_with_lightning(tmpdir, dataset_classes, multiple_trainloader_mode):
    """Test that the Trainer can resume from a failed run in the case of several types of datasets."""
    trainer_kwargs = dict(
        default_root_dir=tmpdir,
        max_epochs=3,
        enable_progress_bar=False,
        enable_model_summary=False,
        multiple_trainloader_mode=multiple_trainloader_mode,
    )

    all_batches, weights0 = _run_training(trainer_kwargs, dataset_classes)
    all_batches = torch.stack(all_batches)
    assert len(all_batches) == 9

    # Simulate 1st failure
    complete_batches, _ = _run_training(trainer_kwargs, dataset_classes, fail_on_step=4)
    assert len(complete_batches) == 4

    checkpoint_path = os.path.join(tmpdir, ".pl_auto_save.ckpt")
    assert os.path.exists(checkpoint_path)

    # Resume after failure
    resumed_batches, weights1 = _run_training(
        trainer_kwargs, dataset_classes, fail_on_step=-1, ckpt_path=checkpoint_path
    )
    assert len(resumed_batches) == 5

    # the resumed batches should match the batches of the successful training
    all_batches_resumed = torch.stack(complete_batches + resumed_batches)
    assert len(all_batches_resumed) == 9
    assert torch.equal(all_batches, all_batches_resumed)

    # the final weights of a resumed training should equal the weights of an uninterrupted training
    for w0, w1 in zip(weights0, weights1):
        assert w0 is not w1
        assert torch.allclose(w0, w1)


@mock.patch.dict(os.environ, {"PL_FAULT_TOLERANT_TRAINING": "1"})
@pytest.mark.parametrize(
    ["train_datasets", "val_datasets"],
    [
        ([RandomGetItemDataset], [RandomGetItemDataset]),
        ([RandomGetItemDataset], [RandomGetItemDataset, RandomGetItemDataset]),
    ],
)
@pytest.mark.parametrize(
    "val_check_interval",
    [
        pytest.param(
            0.5,
            marks=pytest.mark.xfail(
                reason=(
                    "TODO: the `train_dataloader` random state overrides the validation state when restarting training"
                )
            ),
        ),
        1.0,
    ],
)
def test_auto_restart_within_validation_loop(train_datasets, val_datasets, val_check_interval, tmpdir):
    n_val_dataloaders = len(val_datasets)
    stop_dataloader = n_val_dataloaders - 1
    stop_batch = 1

    class ValidationLoopTestModel(LightningModule):
        def __init__(self, should_fail):
            super().__init__()
            self.layer = torch.nn.Linear(1, 2)
            self.should_fail = should_fail
            self.training_batches = []
            self.validation_batches = defaultdict(list)

        def step(self, batch):
            return sum(self.layer(b).sum() for b in batch)

        def training_step(self, batch, batch_idx):
            self.training_batches.append(batch)
            return self.step(batch)

        def validation_step(self, batch, batch_idx, dataloader_idx=0):
            if self.should_fail and stop_dataloader == dataloader_idx and batch_idx == stop_batch:
                raise CustomException
            self.validation_batches[dataloader_idx].append(batch)
            return self.step(batch)

        def configure_optimizers(self):
            return torch.optim.SGD(self.layer.parameters(), lr=0.1)

        def train_dataloader(self):
            return [DataLoader(cls(4, 1)) for cls in train_datasets]

        def val_dataloader(self):
            return [DataLoader(cls(4, 1)) for cls in val_datasets]

    def run(should_fail, resume):
        if not resume:
            seed_everything(42)

        model = ValidationLoopTestModel(should_fail)

        ckpt_path = str(tmpdir / ".pl_auto_save.ckpt") if resume else None
        trainer = Trainer(
            default_root_dir=tmpdir,
            max_epochs=1,
            val_check_interval=val_check_interval,
            num_sanity_val_steps=0,
        )
        if should_fail:
            with pytest.raises(CustomException):
                trainer.fit(model, ckpt_path=ckpt_path)
        else:
            trainer.fit(model, ckpt_path=ckpt_path)

        return model.training_batches, model.validation_batches

    total_train_batches, total_val_batches = run(should_fail=False, resume=False)
    pre_fail_train_batches, pre_fail_val_batches = run(should_fail=True, resume=False)
    post_fail_train_batches, post_fail_val_batches = run(should_fail=False, resume=True)

    torch.testing.assert_allclose(total_train_batches, pre_fail_train_batches + post_fail_train_batches)
    for k in total_val_batches:
        torch.testing.assert_allclose(total_val_batches[k], pre_fail_val_batches[k] + post_fail_val_batches[k])


class TestAutoRestartModelUnderSignal(BoringModel):
    def __init__(self, should_signal: bool, failure_on_step: bool, failure_on_training: bool, on_last_batch: bool):
        super().__init__()
        self.should_signal = should_signal
        self.failure_on_step = failure_on_step
        self.failure_on_training = failure_on_training
        self.on_last_batch = on_last_batch
        self.seen_train_batches = []

    def _signal(self):
        if self.should_signal:
            # simulate `os.kill(os.getpid(), signal.SIGUSR1)`
            self.trainer._terminate_gracefully = True

    def training_step(self, batch, batch_idx):
        self.seen_train_batches.append(batch)
        should_signal = self.trainer.fit_loop.epoch_loop._is_training_done if self.on_last_batch else batch_idx == 2
        if self.failure_on_step and self.failure_on_training and should_signal:
            self._signal()
        return super().training_step(batch, batch_idx)

    def validation_step(self, batch, batch_idx):
        should_signal = (
            self.trainer.fit_loop.epoch_loop.val_loop.epoch_loop.batch_progress.is_last_batch
            if self.on_last_batch
            else batch_idx == 2
        )
        if self.failure_on_step and not self.failure_on_training and should_signal:
            self._signal()
        return super().validation_step(batch, batch_idx)

    def training_epoch_end(self, outputs) -> None:
        if not self.failure_on_step and self.failure_on_training:
            self._signal()

    def validation_epoch_end(self, outputs) -> None:
        if not self.failure_on_step and not self.failure_on_training:
            self._signal()

    def train_dataloader(self):
        return DataLoader(RandomDataset(32, 4))

    def val_dataloader(self):
        return DataLoader(RandomDataset(32, 4))


def _fit_model(
    tmpdir, should_signal, val_check_interval, failure_on_step, failure_on_training, on_last_batch, status=None
):
    seed_everything(42)
    model = TestAutoRestartModelUnderSignal(should_signal, failure_on_step, failure_on_training, on_last_batch)

    trainer_kwargs = dict(
        default_root_dir=tmpdir,
        max_epochs=1,
        limit_train_batches=4,
        limit_val_batches=4,
        val_check_interval=val_check_interval,
        num_sanity_val_steps=0,
    )

    trainer = Trainer(**trainer_kwargs)
    if should_signal:
        with pytest.raises(ExitGracefullyException, match=status):
            trainer.fit(model)
    else:
        trainer.fit(model)
    assert trainer._terminate_gracefully == should_signal

    return model


@pytest.mark.parametrize("on_last_batch", [False, True])
@pytest.mark.parametrize("val_check_interval", [0.5, 1.0])
@pytest.mark.parametrize("failure_on_training", [False, True])
@pytest.mark.parametrize("failure_on_step", [False, True])
@mock.patch.dict(os.environ, {"PL_FAULT_TOLERANT_TRAINING": "1"})
@RunIf(skip_windows=True)
def test_auto_restart_under_signal(on_last_batch, val_check_interval, failure_on_training, failure_on_step, tmpdir):
    """This test asserts that if a signal is being sent during the training / validation phase, the model should
    restart in a reproducible way."""

    model_total = _fit_model(tmpdir, False, val_check_interval, failure_on_step, failure_on_training, on_last_batch)

    if failure_on_step:
        if on_last_batch:
            if failure_on_training:
                # Breaking on first validation batch.
                # This is done to capture the random state of the validation dataloader.
                status = "EvaluationEpochLoop:advance"
            else:
                # when breaking on last batch of validation, we should exist on `run_end` val_check_interval == 1.0
                status = (
                    "TrainingEpochLoop:on_run_end" if val_check_interval == 1.0 else "TrainingEpochLoop:on_advance_end"
                )
        else:
            status = "TrainingEpochLoop:on_advance_end" if failure_on_training else "EvaluationEpochLoop:advance"
    else:
        if val_check_interval == 1.0:
            status = "TrainingEpochLoop:on_run_end"
        else:
            # `training_epoch_end` happens after `validation_epoch_end` since Lightning v1.4
            status = "TrainingEpochLoop:on_run_end" if failure_on_training else "TrainingEpochLoop:on_advance_end"

    model_signaled = _fit_model(
        tmpdir, True, val_check_interval, failure_on_step, failure_on_training, on_last_batch, status=status
    )
    checkpoint_path = str(tmpdir / ".pl_auto_save.ckpt")
    assert os.path.exists(checkpoint_path)
    model_restarted = _fit_model(tmpdir, False, val_check_interval, failure_on_step, failure_on_training, on_last_batch)

    # check the batches
    actual = torch.cat(model_signaled.seen_train_batches + model_restarted.seen_train_batches)
    expected = torch.cat(model_total.seen_train_batches)
    assert torch.equal(actual, expected)

    # FIXME: why `on_last_batch` doesn't work ?
    if failure_on_step and failure_on_training and not on_last_batch:
        assert not torch.equal(model_total.layer.weight, model_signaled.layer.weight)
    assert torch.equal(model_restarted.layer.weight, model_total.layer.weight)

    checkpoint = torch.load(checkpoint_path)["loops"]["fit_loop"]
    p = checkpoint["epoch_loop.batch_progress"]
    if p["is_last_batch"] and p["current"]["completed"] == 4:
        assert "dataloader_state_dict" not in checkpoint["epoch_loop.state_dict"]
    else:
        assert "dataloader_state_dict" in checkpoint["epoch_loop.state_dict"]

    state_dict = checkpoint["epoch_loop.val_loop.epoch_loop.state_dict"]
    p = checkpoint["epoch_loop.val_loop.epoch_loop.batch_progress"]
    if (p["is_last_batch"] and p["current"]["completed"] == 4) or p["current"]["ready"] == 0:
        assert "dataloader_state_dict" not in state_dict
    else:
        assert "dataloader_state_dict" in state_dict


<<<<<<< HEAD
def test_is_obj_stateful():
    class StatefulClass:
        def state_dict(self):
            pass

        def load_state_dict(self, state_dict):
            pass

    obj = StatefulClass()
    assert _is_obj_stateful(obj)

    class NotStatefulClass:
        def state_dict(self):
            pass

        def load_state_dict(self):
            pass

    obj = NotStatefulClass()
    assert not _is_obj_stateful(obj)

    class NotStatefulClass:
        def load_state_dict(self):
            pass

    obj = NotStatefulClass()
    assert not _is_obj_stateful(obj)


@mock.patch.dict(os.environ, {"PL_FAULT_TOLERANT_TRAINING": "1"})
def test_stateful_workers():

    seed_everything(42)

    _patch_dataloader_get_iterators()
    assert DataLoader._ori_get_iterator is not None

    data_fetcher = DataFetcher()
    dataloader = DataLoader(range(10), shuffle=True)

    with pytest.raises(MisconfigurationException, match="A stateful iterator should be used"):
        iter(dataloader)

    # This would attach the `data_fetcher` to the DataLoader.
    data_fetcher.setup(dataloader)

    dataloader_iter = iter(dataloader)
    assert isinstance(dataloader_iter, _SingleProcessDataLoaderIterStateful)

    batch = next(dataloader_iter)
    print(batch)

    _teardown_dataloader_get_iterators()
=======
def test_fault_tolerant_mode_enum():
    with mock.patch.dict(os.environ, {"PL_FAULT_TOLERANT_TRAINING": "0"}):
        assert _FaultTolerantMode.DISABLED == _FaultTolerantMode.detect_current_mode()
        assert not TrainerState()._fault_tolerant_mode.is_enabled

    with mock.patch.dict(os.environ, {"PL_FAULT_TOLERANT_TRAINING": "1"}):
        assert _FaultTolerantMode.AUTOMATIC == _FaultTolerantMode.detect_current_mode()
        assert TrainerState()._fault_tolerant_mode.is_automatic

    with mock.patch.dict(os.environ, {"PL_FAULT_TOLERANT_TRAINING": "MANUAL"}):
        assert _FaultTolerantMode.MANUAL == _FaultTolerantMode.detect_current_mode()
        assert TrainerState()._fault_tolerant_mode.is_manual

    with pytest.raises(
        MisconfigurationException, match="The environment flag `PL_FAULT_TOLERANT_TRAINING` should be either"
    ):
        with mock.patch.dict(os.environ, {"PL_FAULT_TOLERANT_TRAINING": "3"}):
            _FaultTolerantMode.detect_current_mode()
>>>>>>> b5fa8192
<|MERGE_RESOLUTION|>--- conflicted
+++ resolved
@@ -1199,7 +1199,6 @@
         assert "dataloader_state_dict" in state_dict
 
 
-<<<<<<< HEAD
 def test_is_obj_stateful():
     class StatefulClass:
         def state_dict(self):
@@ -1229,8 +1228,37 @@
     assert not _is_obj_stateful(obj)
 
 
-@mock.patch.dict(os.environ, {"PL_FAULT_TOLERANT_TRAINING": "1"})
+@mock.patch.dict(os.environ, {"PL_FAULT_TOLERANT_TRAINING": "2"})
 def test_stateful_workers():
+    class StatefulRandomSampler(RandomSampler):
+
+        counter = 0
+
+        def state_dict(self):
+            self.counter += 1
+            return {"counter": self.counter}
+
+        def load_state_dict(self, state_dict):
+            self.counter = state_dict["counter"]
+
+    class FailingStatefulRandomDataset(RandomDataset):
+        def __init__(self, *args, **kwargs):
+            super().__init__(*args, **kwargs)
+            self.counter = 0
+
+        def __getitem__(self, index):
+            self.counter += 1
+            return super().__getitem__(index)
+
+        def state_dict(self):
+            return {"counter": self.counter}
+
+        def load_state_dict(self, state_dict):
+            self.counter = state_dict["counter"]
+
+    class StatefulRandomDataset(FailingStatefulRandomDataset):
+        def state_dict(self):
+            return {0: {"counter": self.counter}}
 
     seed_everything(42)
 
@@ -1238,7 +1266,7 @@
     assert DataLoader._ori_get_iterator is not None
 
     data_fetcher = DataFetcher()
-    dataloader = DataLoader(range(10), shuffle=True)
+    dataloader = DataLoader(FailingStatefulRandomDataset(1, 64), shuffle=True)
 
     with pytest.raises(MisconfigurationException, match="A stateful iterator should be used"):
         iter(dataloader)
@@ -1249,11 +1277,34 @@
     dataloader_iter = iter(dataloader)
     assert isinstance(dataloader_iter, _SingleProcessDataLoaderIterStateful)
 
-    batch = next(dataloader_iter)
-    print(batch)
+    with pytest.raises(MisconfigurationException, match="he state_dict returned by"):
+        next(dataloader_iter)
+
+    data_fetcher = DataFetcher()
+    dataset = StatefulRandomDataset(1, 64)
+    dataloader = DataLoader(dataset, sampler=StatefulRandomSampler(dataset))
+
+    # This would attach the `data_fetcher` to the DataLoader.
+    data_fetcher.setup(dataloader)
+    data_fetcher_iter = iter(data_fetcher)
+
+    next(data_fetcher_iter)
+    assert data_fetcher.dataloader_iter.state.state[0].dataset_state == {0: {"counter": 1}}
+    assert data_fetcher.dataloader_iter.state.state[0].sampler_state["sampler"] == {"counter": 1}
+    next(data_fetcher_iter)
+    assert data_fetcher.dataloader_iter.previous_state.state[0].dataset_state == {0: {"counter": 1}}
+    assert data_fetcher.dataloader_iter.previous_state.state[0].sampler_state["sampler"] == {"counter": 1}
+    assert data_fetcher.dataloader_iter.state.state[0].dataset_state == {0: {"counter": 2}}
+    assert data_fetcher.dataloader_iter.state.state[0].sampler_state["sampler"] == {"counter": 2}
+    next(data_fetcher_iter)
+    assert data_fetcher.dataloader_iter.previous_state.state[0].dataset_state == {0: {"counter": 2}}
+    assert data_fetcher.dataloader_iter.previous_state.state[0].sampler_state["sampler"] == {"counter": 2}
+    assert data_fetcher.dataloader_iter.state.state[0].dataset_state == {0: {"counter": 3}}
+    assert data_fetcher.dataloader_iter.state.state[0].sampler_state["sampler"] == {"counter": 3}
 
     _teardown_dataloader_get_iterators()
-=======
+
+
 def test_fault_tolerant_mode_enum():
     with mock.patch.dict(os.environ, {"PL_FAULT_TOLERANT_TRAINING": "0"}):
         assert _FaultTolerantMode.DISABLED == _FaultTolerantMode.detect_current_mode()
@@ -1271,5 +1322,4 @@
         MisconfigurationException, match="The environment flag `PL_FAULT_TOLERANT_TRAINING` should be either"
     ):
         with mock.patch.dict(os.environ, {"PL_FAULT_TOLERANT_TRAINING": "3"}):
-            _FaultTolerantMode.detect_current_mode()
->>>>>>> b5fa8192
+            _FaultTolerantMode.detect_current_mode()