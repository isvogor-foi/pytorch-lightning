# Copyright The PyTorch Lightning team.
#
# Licensed under the Apache License, Version 2.0 (the "License");
# you may not use this file except in compliance with the License.
# You may obtain a copy of the License at
#
#     http://www.apache.org/licenses/LICENSE-2.0
#
# Unless required by applicable law or agreed to in writing, software
# distributed under the License is distributed on an "AS IS" BASIS,
# WITHOUT WARRANTIES OR CONDITIONS OF ANY KIND, either express or implied.
# See the License for the specific language governing permissions and
# limitations under the License.
import gc
import logging
import math
import os
import pickle
import sys
from argparse import Namespace
from copy import deepcopy
from pathlib import Path
from unittest import mock
from unittest.mock import ANY, call, patch

import cloudpickle
import pytest
import torch
from torch.nn.parallel.distributed import DistributedDataParallel
from torch.optim import SGD
from torch.utils.data import DataLoader, IterableDataset

import tests.helpers.utils as tutils
from pytorch_lightning import Callback, LightningDataModule, LightningModule, Trainer
from pytorch_lightning.accelerators import CPUAccelerator, GPUAccelerator
from pytorch_lightning.callbacks import EarlyStopping, GradientAccumulationScheduler, ModelCheckpoint, Timer
from pytorch_lightning.callbacks.prediction_writer import BasePredictionWriter
from pytorch_lightning.core.saving import load_hparams_from_tags_csv, load_hparams_from_yaml, save_hparams_to_tags_csv
from pytorch_lightning.loggers import TensorBoardLogger
from pytorch_lightning.overrides.distributed import IndexBatchSamplerWrapper, UnrepeatedDistributedSampler
from pytorch_lightning.strategies import (
    DataParallelStrategy,
    DDP2Strategy,
    DDPFullyShardedStrategy,
    DDPShardedStrategy,
    DDPSpawnShardedStrategy,
    DDPSpawnStrategy,
    DDPStrategy,
    SingleDeviceStrategy,
)
<<<<<<< HEAD
from pytorch_lightning.trainer.states import TrainerFn
=======
from pytorch_lightning.trainer.states import RunningStage, TrainerFn
>>>>>>> 1026ceb8
from pytorch_lightning.utilities.cloud_io import load as pl_load
from pytorch_lightning.utilities.exceptions import DeadlockDetectedException, MisconfigurationException
from pytorch_lightning.utilities.imports import _IS_WINDOWS, _OMEGACONF_AVAILABLE, _TORCH_GREATER_EQUAL_1_8
from pytorch_lightning.utilities.seed import seed_everything
from tests.helpers import BoringModel, RandomDataset
from tests.helpers.boring_model import RandomIterableDataset, RandomIterableDatasetWithLen
from tests.helpers.datamodules import ClassifDataModule
from tests.helpers.runif import RunIf
from tests.helpers.simple_models import ClassificationModel

if _OMEGACONF_AVAILABLE:
    from omegaconf import OmegaConf

if _TORCH_GREATER_EQUAL_1_8:
    from torch.multiprocessing import ProcessRaisedException
else:
    ProcessRaisedException = Exception


@pytest.mark.parametrize("url_ckpt", [True, False])
def test_no_val_module(monkeypatch, tmpdir, tmpdir_server, url_ckpt):
    """Tests use case where trainer saves the model, and user loads it from tags independently."""
    # set $TORCH_HOME, which determines torch hub's cache path, to tmpdir
    monkeypatch.setenv("TORCH_HOME", str(tmpdir))

    class CustomModel(BoringModel):
        def __init__(self, lr=1e-2):
            super().__init__()
            self.save_hyperparameters()

    lr = 1e-3
    model = CustomModel(lr=lr)

    # logger file to get meta
    logger = tutils.get_default_logger(tmpdir)

    trainer = Trainer(default_root_dir=tmpdir, max_steps=1, limit_val_batches=1, logger=logger)
    # fit model
    trainer.fit(model)
    # training complete
    assert trainer.state.finished, f"Training failed with {trainer.state}"

    # save model
    new_weights_path = os.path.join(tmpdir, "save_test.ckpt")
    trainer.save_checkpoint(new_weights_path)

    # assert ckpt has hparams
    ckpt = torch.load(new_weights_path)
    assert LightningModule.CHECKPOINT_HYPER_PARAMS_KEY in ckpt.keys(), "hyper_parameters missing from checkpoints"

    # load new model
    hparams_path = tutils.get_data_path(logger, path_dir=tmpdir)
    hparams_path = os.path.join(hparams_path, "hparams.yaml")
    ckpt_path = (
        f"http://{tmpdir_server[0]}:{tmpdir_server[1]}/{os.path.basename(new_weights_path)}"
        if url_ckpt
        else new_weights_path
    )
    model_2 = CustomModel.load_from_checkpoint(checkpoint_path=ckpt_path, hparams_file=hparams_path)
    assert model_2.hparams.lr == lr


@pytest.mark.parametrize("url_ckpt", [True, False])
def test_strict_model_load(monkeypatch, tmpdir, tmpdir_server, url_ckpt):
    """Tests use case where trainer saves the model, and user loads it from tags independently."""
    # set $TORCH_HOME, which determines torch hub's cache path, to tmpdir
    monkeypatch.setenv("TORCH_HOME", tmpdir)

    model = BoringModel()
    # Extra layer
    model.c_d3 = torch.nn.Linear(10, 12)

    # logger file to get meta
    logger = tutils.get_default_logger(tmpdir)

    # fit model
    trainer = Trainer(default_root_dir=tmpdir, fast_dev_run=1, logger=logger)
    trainer.fit(model)

    # training complete
    assert trainer.state.finished, f"Training failed with {trainer.state}"

    # save model
    new_weights_path = os.path.join(tmpdir, "save_test.ckpt")
    trainer.save_checkpoint(new_weights_path)

    # load new model
    hparams_path = tutils.get_data_path(logger, path_dir=tmpdir)
    hparams_path = os.path.join(hparams_path, "hparams.yaml")
    ckpt_path = (
        f"http://{tmpdir_server[0]}:{tmpdir_server[1]}/{os.path.basename(new_weights_path)}"
        if url_ckpt
        else new_weights_path
    )

    try:
        BoringModel.load_from_checkpoint(checkpoint_path=ckpt_path, hparams_file=hparams_path)
    # todo: specify the possible exception
    except Exception:
        failed = True
    else:
        failed = False

    assert failed, "Model should not been loaded since the extra layer added."

    failed = False
    try:
        BoringModel.load_from_checkpoint(checkpoint_path=ckpt_path, hparams_file=hparams_path, strict=False)
    # todo: specify the possible exception
    except Exception:
        failed = True

    assert not failed, "Model should be loaded due to strict=False."


def test_trainer_accumulate_grad_batches_incorrect_value(tmpdir):
    with pytest.raises(MisconfigurationException, match=".*should be an int or a dict.*"):
        Trainer(default_root_dir=tmpdir, accumulate_grad_batches=(2, 5))


def test_trainer_accumulate_grad_batches_with_grad_acc_callback(tmpdir):
    with pytest.raises(
        MisconfigurationException, match=".*set both `accumulate_grad_batches` and passed an instance.*"
    ):
        Trainer(default_root_dir=tmpdir, accumulate_grad_batches=7, callbacks=[GradientAccumulationScheduler({0: 2})])


@pytest.mark.parametrize(
    ["accumulate_grad_batches", "limit_train_batches"],
    [
        ({1: 2, 3: 4}, 1.0),
        ({1: 2, 3: 4}, 0.5),  # not to be divisible by accumulate_grad_batches on purpose
        (3, 1.0),
        (3, 0.8),  # not to be divisible by accumulate_grad_batches on purpose
        (4, 1.0),
        (4, 0.7),  # not to be divisible by accumulate_grad_batches on purpose
    ],
)
def test_gradient_accumulation_scheduling_last_batch(tmpdir, accumulate_grad_batches, limit_train_batches):
    """Verify optimizer.step() applied to last batch while grad accumulation."""

    class TestModel(BoringModel):
        def state_dict(self, *args, **kwargs):
            return deepcopy(super().state_dict(*args, **kwargs))

        def check(self, d1, d2, equal=True):
            keys = d1.keys() | d2.keys()
            values = [torch.equal(d1[k], d2[k]) for k in keys]
            return all(values) if equal else not any(values)

        def backward(self, *args, **kwargs) -> None:
            pre_bwd_state_dict = self.state_dict()
            assert self.check(self.start_state_dict, pre_bwd_state_dict)

            out = super().backward(*args, **kwargs)

            # state dict is equal, just the gradients changed
            assert self.check(pre_bwd_state_dict, self.state_dict())

            return out

        def optimizer_step(self, *args, **kwargs):
            pre_opt_step_state_dict = self.state_dict()
            assert self.check(self.start_state_dict, pre_opt_step_state_dict)

            # this calls `backward` and `on_after_backward` inside the closure
            out = super().optimizer_step(*args, **kwargs)

            # the state dict changed
            assert self.check(pre_opt_step_state_dict, self.state_dict(), equal=False)

            self.opt_step_called = True
            return out

        def on_train_batch_start(self, *_):
            self.start_state_dict = self.state_dict()
            self.opt_step_called = False

        def on_train_batch_end(self, outputs, batch, batch_idx):
            end_state_dict = self.state_dict()
            is_last_batch = (batch_idx + 1) == self.trainer.num_training_batches

            if is_last_batch or self.opt_step_called:
                assert self.check(self.start_state_dict, end_state_dict, equal=False)
            else:
                assert self.check(self.start_state_dict, end_state_dict)

    model = TestModel()
    trainer = Trainer(
        accumulate_grad_batches=accumulate_grad_batches,
        max_epochs=2,
        limit_train_batches=limit_train_batches,
        limit_val_batches=0,
        default_root_dir=tmpdir,
        enable_progress_bar=False,
    )

    trainer.fit(model)


def test_loading_meta_tags(tmpdir):
    """test for backward compatibility to meta_tags.csv."""
    hparams = {
        "batch_size": 32,
        "learning_rate": 0.001 * 8,
        "optimizer_name": "adam",
    }

    # save tags
    logger = tutils.get_default_logger(tmpdir)
    logger.log_hyperparams(Namespace(some_str="a_str", an_int=1, a_float=2.0))
    logger.log_hyperparams(hparams)
    logger.save()

    # load hparams
    path_expt_dir = tutils.get_data_path(logger, path_dir=tmpdir)
    hparams_path = os.path.join(path_expt_dir, TensorBoardLogger.NAME_HPARAMS_FILE)
    hparams = load_hparams_from_yaml(hparams_path)

    # save as legacy meta_tags.csv
    tags_path = os.path.join(path_expt_dir, "meta_tags.csv")
    save_hparams_to_tags_csv(tags_path, hparams)

    tags = load_hparams_from_tags_csv(tags_path)

    assert hparams == tags


def test_loading_yaml(tmpdir):
    hparams = {
        "batch_size": 32,
        "learning_rate": 0.001 * 8,
        "optimizer_name": "adam",
    }

    # save tags
    logger = tutils.get_default_logger(tmpdir)
    logger.log_hyperparams(Namespace(some_str="a_str", an_int=1, a_float=2.0))
    logger.log_hyperparams(hparams)
    logger.save()

    # load hparams
    path_expt_dir = tutils.get_data_path(logger, path_dir=tmpdir)
    hparams_path = os.path.join(path_expt_dir, "hparams.yaml")
    tags = load_hparams_from_yaml(hparams_path)

    assert tags["batch_size"] == 32 and tags["optimizer_name"] == "adam"


@pytest.mark.parametrize(
    "save_top_k,save_last,expected_files",
    [
        pytest.param(-1, False, [f"epoch={i}.ckpt" for i in range(5)], id="CASE K=-1  (all)"),
        pytest.param(1, False, {"epoch=4.ckpt"}, id="CASE K=1 (2.5, epoch 4)"),
        pytest.param(2, False, [f"epoch={i}.ckpt" for i in (2, 4)], id="CASE K=2 (2.5 epoch 4, 2.8 epoch 2)"),
        pytest.param(4, False, [f"epoch={i}.ckpt" for i in range(1, 5)], id="CASE K=4 (save all 4 base)"),
        pytest.param(3, False, [f"epoch={i}.ckpt" for i in range(2, 5)], id="CASE K=3 (save the 2nd, 3rd, 4th model)"),
        pytest.param(1, True, {"epoch=4.ckpt", "last.ckpt"}, id="CASE K=1 (save the 4th model and the last model)"),
    ],
)
def test_model_checkpoint_options(tmpdir, save_top_k, save_last, expected_files):
    """Test ModelCheckpoint options."""

    def mock_save_function(filepath, *args):
        open(filepath, "a").close()

    # simulated losses
    losses = [10, 9, 2.8, 5, 2.5]

    checkpoint_callback = ModelCheckpoint(
        dirpath=tmpdir,
        filename="{epoch}",
        monitor="checkpoint_on",
        save_top_k=save_top_k,
        save_last=save_last,
        verbose=True,
    )
    trainer = Trainer()
    trainer.state.fn = TrainerFn.FITTING
    trainer.save_checkpoint = mock_save_function

    # emulate callback's calls during the training
    for i, loss in enumerate(losses):
        trainer.fit_loop.epoch_progress.current.completed = i  # sets `trainer.current_epoch`
        trainer.fit_loop.global_step = i
        trainer.callback_metrics.update({"checkpoint_on": torch.tensor(loss)})
        checkpoint_callback.on_validation_end(trainer, trainer.lightning_module)

    file_lists = set(os.listdir(tmpdir))

    assert len(file_lists) == len(
        expected_files
    ), f"Should save {len(expected_files)} models when save_top_k={save_top_k} but found={file_lists}"

    # verify correct naming
    for fname in expected_files:
        assert fname in file_lists


def test_model_checkpoint_only_weights(tmpdir):
    """Tests use case where ModelCheckpoint is configured to save only model weights, and user tries to load
    checkpoint to resume training."""
    model = BoringModel()

    trainer = Trainer(
        default_root_dir=tmpdir,
        max_epochs=1,
        limit_train_batches=1,
        limit_val_batches=1,
        callbacks=[ModelCheckpoint(dirpath=tmpdir, save_weights_only=True)],
    )
    # fit model
    trainer.fit(model)
    # training complete
    assert trainer.state.finished, f"Training failed with {trainer.state}"

    checkpoint_path = trainer.checkpoint_callback.best_model_path

    # assert saved checkpoint has no trainer data
    checkpoint = torch.load(checkpoint_path)
    assert "optimizer_states" not in checkpoint, "checkpoint should contain only model weights"
    assert "lr_schedulers" not in checkpoint, "checkpoint should contain only model weights"

    # assert loading model works when checkpoint has only weights
    assert BoringModel.load_from_checkpoint(checkpoint_path=checkpoint_path)

    # directly save model
    new_weights_path = os.path.join(tmpdir, "save_test.ckpt")
    trainer.save_checkpoint(new_weights_path, weights_only=True)
    # assert saved checkpoint has no trainer data
    checkpoint = torch.load(new_weights_path)
    assert "optimizer_states" not in checkpoint, "checkpoint should contain only model weights"
    assert "lr_schedulers" not in checkpoint, "checkpoint should contain only model weights"

    # assert restoring train state fails
    with pytest.raises(KeyError, match="checkpoint contains only the model"):
        trainer._checkpoint_connector.restore(new_weights_path)


def test_model_freeze_unfreeze():
    model = BoringModel()
    model.freeze()
    assert not model.training
    for param in model.parameters():
        assert not param.requires_grad

    model.unfreeze()
    assert model.training
    for param in model.parameters():
        assert param.requires_grad


@pytest.mark.parametrize("url_ckpt", [True, False])
def test_fit_ckpt_path_epoch_restored(monkeypatch, tmpdir, tmpdir_server, url_ckpt):
    """Verify resuming from checkpoint runs the right number of epochs."""
    # set $TORCH_HOME, which determines torch hub's cache path, to tmpdir
    monkeypatch.setenv("TORCH_HOME", tmpdir)

    class TestModel(BoringModel):
        # Model that tracks epochs and batches seen
        num_epochs_end_seen = 0
        num_batches_seen = 0
        num_on_load_checkpoint_called = 0

        def on_train_epoch_end(self):
            self.num_epochs_end_seen += 1

        def on_train_batch_start(self, *_):
            self.num_batches_seen += 1

        def on_load_checkpoint(self, _):
            self.num_on_load_checkpoint_called += 1

    model = TestModel()
    trainer = Trainer(
        max_epochs=2,
        limit_train_batches=0.65,
        limit_val_batches=1,
        callbacks=[ModelCheckpoint(dirpath=tmpdir, monitor="early_stop_on", save_top_k=-1)],
        default_root_dir=tmpdir,
        val_check_interval=1.0,
        enable_progress_bar=False,
        logger=False,
        enable_model_summary=False,
    )
    trainer.fit(model)

    assert model.num_epochs_end_seen == 2
    assert model.num_batches_seen == trainer.num_training_batches * 2
    assert model.num_on_load_checkpoint_called == 0

    # Other checkpoints can be uncommented if/when resuming mid-epoch is supported
    checkpoints = Path(trainer.checkpoint_callback.dirpath).glob("*.ckpt")
    if url_ckpt:
        # transform local paths into url checkpoints
        ip, port = tmpdir_server
        checkpoints = [f"http://{ip}:{port}/" + ckpt.name for ckpt in checkpoints]

    for ckpt in checkpoints:
        next_model = TestModel()
        state = pl_load(ckpt)

        # Resume training
        new_trainer = Trainer(default_root_dir=tmpdir, max_epochs=2)
        new_trainer.fit(next_model, ckpt_path=ckpt)
        assert state["global_step"] + next_model.num_batches_seen == trainer.num_training_batches * trainer.max_epochs
        assert next_model.num_on_load_checkpoint_called == 1


def test_trainer_max_steps_and_epochs(tmpdir):
    """Verify model trains according to specified max steps."""
    model = BoringModel()
    num_train_samples = math.floor(len(model.train_dataloader()) * 0.5)

    # define less train steps than epochs
    trainer_kwargs = {
        "limit_train_batches": 0.5,
        "default_root_dir": tmpdir,
        "max_epochs": 3,
        "max_steps": num_train_samples + 10,
        "logger": False,
        "enable_model_summary": False,
        "enable_progress_bar": False,
    }
    trainer = Trainer(**trainer_kwargs)
    trainer.fit(model)

    assert trainer.state.finished, f"Training failed with {trainer.state}"
    assert trainer.global_step == trainer.max_steps, "Model did not stop at max_steps"

    # define less train epochs than steps
    trainer_kwargs["max_epochs"] = 2
    trainer_kwargs["max_steps"] = 3 * 2 * num_train_samples
    trainer = Trainer(**trainer_kwargs)
    trainer.fit(model)

    assert trainer.state.finished, f"Training failed with {trainer.state}"
    assert trainer.global_step == num_train_samples * trainer.max_epochs
    assert trainer.current_epoch == trainer.max_epochs, "Model did not stop at max_epochs"

    # if max_steps is positive and max_epochs is negative, use max_steps
    trainer_kwargs["max_epochs"] = -1
    trainer_kwargs["max_steps"] = 3
    trainer = Trainer(**trainer_kwargs)
    trainer.fit(model)

    assert trainer.state.finished, f"Training failed with {trainer.state}"
    assert trainer.global_step == 3


@pytest.mark.parametrize(
    "max_epochs,max_steps,incorrect_variable",
    [
        (-100, -1, "max_epochs"),
        (1, -2, "max_steps"),
    ],
)
def test_trainer_max_steps_and_epochs_validation(max_epochs, max_steps, incorrect_variable):
    """Don't allow max_epochs or max_steps to be less than -1 or a float."""
    with pytest.raises(
        MisconfigurationException,
        match=f"`{incorrect_variable}` must be a non-negative integer or -1",
    ):
        Trainer(max_epochs=max_epochs, max_steps=max_steps)


@pytest.mark.parametrize(
    "max_epochs,max_steps,is_done,correct_trainer_epochs",
    [
        (None, -1, False, 1000),
        (-1, -1, False, -1),
        (5, -1, False, 5),
        (-1, 10, False, -1),
        (None, 0, True, -1),
        (0, -1, True, 0),
        (-1, 0, True, -1),
        (0, -1, True, 0),
    ],
)
def test_trainer_max_steps_and_epochs_fit_loop_done(max_epochs, max_steps, is_done, correct_trainer_epochs):
    trainer = Trainer(max_epochs=max_epochs, max_steps=max_steps)

    assert trainer.max_epochs == correct_trainer_epochs
    assert trainer.max_steps == max_steps
    assert trainer.fit_loop.done is is_done

    # Make sure there is no timer
    timer_callbacks = [c for c in trainer.callbacks if isinstance(c, Timer)]
    assert len(timer_callbacks) == 0


def test_trainer_min_steps_and_epochs(tmpdir):
    """Verify model trains according to specified min steps."""
    num_train_samples = math.floor(len(BoringModel().train_dataloader()) * 0.5)

    class CustomModel(BoringModel):
        def training_step(self, *args, **kwargs):
            # try to force stop right after first step
            if self.global_step > 0:
                self.trainer.should_step = True

            return super().training_step(*args, **kwargs)

    model = CustomModel()

    trainer_kwargs = {
        "limit_train_batches": 0.5,
        "default_root_dir": tmpdir,
        "val_check_interval": 2,
        "min_epochs": 1,
        "max_epochs": 7,
        # define less min steps than 1 epoch
        "min_steps": num_train_samples // 2,
        "logger": False,
        "enable_model_summary": False,
        "enable_progress_bar": False,
    }
    trainer = Trainer(**trainer_kwargs)
    trainer.fit(model)

    assert trainer.state.finished, f"Training failed with {trainer.state}"
    assert trainer.current_epoch > 0
    assert trainer.global_step >= num_train_samples, "Model did not train for at least min_epochs"

    # define less epochs than min_steps
    trainer_kwargs["min_steps"] = math.floor(num_train_samples * 1.5)
    trainer = Trainer(**trainer_kwargs)
    trainer.fit(model)

    assert trainer.state.finished, f"Training failed with {trainer.state}"
    assert trainer.current_epoch > 0
    assert trainer.global_step >= math.floor(num_train_samples * 1.5), "Model did not train for at least min_steps"


def test_trainer_min_steps_and_min_epochs_not_reached(tmpdir, caplog):
    """Test that min_epochs/min_steps in Trainer are enforced even if EarlyStopping is triggered."""

    class TestModel(BoringModel):
        training_step_invoked = 0

        def training_step(self, batch, batch_idx):
            output = super().training_step(batch, batch_idx)
            output["loss"] = output["loss"] * 0.0  # force minimal loss to trigger early stopping
            self.log("loss", output["loss"])
            self.training_step_invoked += 1
            assert not self.trainer.should_stop
            return output

    model = TestModel()
    early_stop = EarlyStopping(monitor="loss", patience=0, check_on_train_epoch_end=True)
    min_epochs = 5
    trainer = Trainer(
        default_root_dir=tmpdir,
        enable_progress_bar=False,
        min_epochs=min_epochs,
        limit_val_batches=0,
        limit_train_batches=2,
        callbacks=[early_stop],
    )
    with caplog.at_level(logging.INFO, logger="pytorch_lightning.trainer.trainer"):
        trainer.fit(model)

    message = f"minimum epochs ({min_epochs}) or minimum steps (None) has not been met. Training will continue"
    num_messages = sum(1 for record in caplog.records if message in record.message)
    assert num_messages == min_epochs - 2
    assert model.training_step_invoked == min_epochs * 2


def test_trainer_max_steps_accumulate_batches(tmpdir):
    """Verify model trains according to specified max steps with grad accumulated batches."""
    model = BoringModel()
    num_train_samples = math.floor(len(model.train_dataloader()) * 0.5)

    # define less train steps than epochs
    trainer = Trainer(
        limit_train_batches=0.5,
        default_root_dir=tmpdir,
        max_steps=num_train_samples + 10,
        accumulate_grad_batches=10,
        logger=False,
        enable_progress_bar=False,
        enable_model_summary=False,
    )
    trainer.fit(model)

    assert trainer.state.finished, f"Training failed with {trainer.state}"
    assert trainer.global_step == trainer.max_steps, "Model did not stop at max_steps"


def test_benchmark_option(tmpdir):
    """Verify benchmark option."""

    model = BoringModel()

    # verify torch.backends.cudnn.benchmark is not turned on
    assert not torch.backends.cudnn.benchmark

    # fit model
    trainer = Trainer(default_root_dir=tmpdir, max_epochs=1, benchmark=True)
    trainer.fit(model)

    # verify training completed
    assert trainer.state.finished, f"Training failed with {trainer.state}"

    # verify torch.backends.cudnn.benchmark is not turned off
    assert torch.backends.cudnn.benchmark


@pytest.mark.parametrize("ckpt_path", (None, "best", "specific"))
@pytest.mark.parametrize("save_top_k", (-1, 0, 1, 2))
@pytest.mark.parametrize("fn", ("validate", "test", "predict"))
def test_checkpoint_path_input(tmpdir, ckpt_path, save_top_k, fn):
    class TestModel(BoringModel):
        def validation_step(self, batch, batch_idx):
            self.log("foo", -batch_idx)
            return super().validation_step(batch, batch_idx)

        def test_step(self, *args):
            return self.validation_step(*args)

        def predict_step(self, batch, *_):
            return self(batch)

    model = TestModel()
    model.test_epoch_end = None
    trainer = Trainer(
        max_epochs=2,
        limit_val_batches=1,
        limit_test_batches=1,
        limit_predict_batches=1,
        enable_progress_bar=False,
        default_root_dir=tmpdir,
        callbacks=[ModelCheckpoint(monitor="foo", save_top_k=save_top_k)],
    )
    trainer.fit(model)

    trainer_fn = getattr(trainer, fn)
    assert getattr(trainer, "ckpt_path") is None

    if ckpt_path == "best":
        # ckpt_path is 'best', meaning we load the best weights
        if save_top_k == 0:
            with pytest.raises(MisconfigurationException, match=".*is not configured to save the best.*"):
                trainer_fn(ckpt_path=ckpt_path)
            with pytest.raises(MisconfigurationException, match=".*is not configured to save the best.*"):
                trainer_fn(model, ckpt_path=ckpt_path)
        else:
            trainer_fn(ckpt_path=ckpt_path)
            assert getattr(trainer, "ckpt_path") == trainer.checkpoint_callback.best_model_path

            trainer_fn(model, ckpt_path=ckpt_path)
            assert getattr(trainer, "ckpt_path") == trainer.checkpoint_callback.best_model_path
    elif ckpt_path is None:
        # ckpt_path is None, meaning we don't load any checkpoints and use the provided model
        trainer_fn(model, ckpt_path=ckpt_path)
        assert getattr(trainer, "ckpt_path") is None

        if save_top_k > 0:
            # ckpt_path is None with no model provided means load the best weights
            with pytest.warns(UserWarning, match="The best model of the previous `fit` call will be used"):
                trainer_fn(ckpt_path=ckpt_path)
                assert getattr(trainer, "ckpt_path") == trainer.checkpoint_callback.best_model_path
    else:
        # specific checkpoint, pick one from saved ones
        if save_top_k == 0:
            with pytest.raises(FileNotFoundError):
                trainer_fn(ckpt_path="random.ckpt")
        else:
            ckpt_path = str(
                list((Path(tmpdir) / f"lightning_logs/version_{trainer.logger.version}/checkpoints").iterdir())[
                    0
                ].absolute()
            )
            trainer_fn(ckpt_path=ckpt_path)
            assert getattr(trainer, "ckpt_path") == ckpt_path

            trainer_fn(model, ckpt_path=ckpt_path)
            assert getattr(trainer, "ckpt_path") == ckpt_path


@pytest.mark.parametrize("enable_checkpointing", (False, True))
@pytest.mark.parametrize("fn", ("validate", "test", "predict"))
def test_tested_checkpoint_path_best(tmpdir, enable_checkpointing, fn):
    class TestModel(BoringModel):
        def validation_step(self, batch, batch_idx):
            self.log("foo", -batch_idx)
            return super().validation_step(batch, batch_idx)

        def test_step(self, *args):
            return self.validation_step(*args)

        def predict_step(self, batch, *_):
            return self(batch)

    model = TestModel()
    model.test_epoch_end = None
    trainer = Trainer(
        max_epochs=2,
        limit_val_batches=1,
        limit_test_batches=1,
        limit_predict_batches=1,
        enable_progress_bar=False,
        default_root_dir=tmpdir,
        enable_checkpointing=enable_checkpointing,
    )
    trainer.fit(model)

    trainer_fn = getattr(trainer, fn)
    assert getattr(trainer, "ckpt_path") is None

    if enable_checkpointing:
        trainer_fn(ckpt_path="best")
        assert getattr(trainer, "ckpt_path") == trainer.checkpoint_callback.best_model_path

        trainer_fn(model, ckpt_path="best")
        assert getattr(trainer, "ckpt_path") == trainer.checkpoint_callback.best_model_path
    else:
        with pytest.raises(MisconfigurationException, match="`ModelCheckpoint` is not configured."):
            trainer_fn(ckpt_path="best")
        with pytest.raises(MisconfigurationException, match="`ModelCheckpoint` is not configured."):
            trainer_fn(model, ckpt_path="best")


def test_best_ckpt_evaluate_raises_warning_with_multiple_ckpt_callbacks():
    """Test that a warning is raised if best ckpt callback is used for evaluation configured with multiple
    checkpoints."""

    ckpt_callback1 = ModelCheckpoint()
    ckpt_callback1.best_model_path = "foo_best_model.ckpt"
    ckpt_callback2 = ModelCheckpoint()
    ckpt_callback2.best_model_path = "bar_best_model.ckpt"
    trainer = Trainer(callbacks=[ckpt_callback1, ckpt_callback2])
    trainer.state.fn = TrainerFn.TESTING

    with pytest.warns(UserWarning, match="best checkpoint path from first checkpoint callback"):
        trainer._Trainer__set_ckpt_path(ckpt_path="best", model_provided=False, model_connected=True)


def test_disabled_training(tmpdir):
    """Verify that `limit_train_batches=0` disables the training loop unless `fast_dev_run=True`."""

    class CurrentModel(BoringModel):

        training_step_invoked = False
        training_epoch_end_invoked = False

        def training_step(self, *args, **kwargs):
            self.training_step_invoked = True
            return super().training_step(*args, **kwargs)

        def training_epoch_end(self, *args, **kwargs):
            self.training_epoch_end_invoked = True
            return super().training_epoch_end(*args, **kwargs)

    model = CurrentModel()

    trainer_options = dict(
        default_root_dir=tmpdir,
        enable_progress_bar=False,
        max_epochs=2,
        limit_train_batches=0.0,
        limit_val_batches=0.2,
        fast_dev_run=False,
    )

    before_state_dict = deepcopy(model.state_dict())

    trainer = Trainer(**trainer_options)
    trainer.fit(model)

    after_state_dict = model.state_dict()

    for key in before_state_dict.keys():
        assert torch.all(torch.eq(before_state_dict[key], after_state_dict[key]))

    # check that limit_train_batches=0 turns off training
    assert trainer.state.finished, f"Training failed with {trainer.state}"
    assert trainer.current_epoch == 0
    assert not model.training_step_invoked, "`training_step` should not run when `limit_train_batches=0`"
    assert not model.training_epoch_end_invoked, "`training_epoch_end` should not run when `limit_train_batches=0`"

    # check that limit_train_batches has no influence when fast_dev_run is turned on
    model = CurrentModel()
    trainer_options.update(fast_dev_run=True)
    before_state_dict = deepcopy(model.state_dict())

    trainer = Trainer(**trainer_options)
    trainer.fit(model)

    after_state_dict = model.state_dict()

    for key in before_state_dict.keys():
        assert not torch.all(torch.eq(before_state_dict[key], after_state_dict[key]))

    assert trainer.state.finished, f"Training failed with {trainer.state}"
    assert trainer.current_epoch == 1
    assert model.training_step_invoked, "did not run `training_step` with `fast_dev_run=True`"
    assert model.training_epoch_end_invoked, "did not run `training_epoch_end` with `fast_dev_run=True`"


def test_disabled_validation(tmpdir):
    """Verify that `limit_val_batches=0` disables the validation loop unless `fast_dev_run=True`."""

    class CurrentModel(BoringModel):

        validation_step_invoked = False
        validation_epoch_end_invoked = False

        def validation_step(self, *args, **kwargs):
            self.validation_step_invoked = True
            return super().validation_step(*args, **kwargs)

        def validation_epoch_end(self, *args, **kwargs):
            self.validation_epoch_end_invoked = True
            return super().validation_epoch_end(*args, **kwargs)

    model = CurrentModel()

    trainer_options = dict(
        default_root_dir=tmpdir,
        enable_progress_bar=False,
        max_epochs=2,
        limit_train_batches=0.4,
        limit_val_batches=0.0,
        fast_dev_run=False,
    )

    trainer = Trainer(**trainer_options)
    trainer.fit(model)

    # check that limit_val_batches=0 turns off validation
    assert trainer.state.finished, f"Training failed with {trainer.state}"
    assert trainer.current_epoch == 2
    assert not model.validation_step_invoked, "`validation_step` should not run when `limit_val_batches=0`"
    assert not model.validation_epoch_end_invoked, "`validation_epoch_end` should not run when `limit_val_batches=0`"

    # check that limit_val_batches has no influence when fast_dev_run is turned on
    model = CurrentModel()
    trainer_options.update(fast_dev_run=True)
    trainer = Trainer(**trainer_options)
    trainer.fit(model)

    assert trainer.state.finished, f"Training failed with {trainer.state}"
    assert trainer.current_epoch == 1
    assert model.validation_step_invoked, "did not run `validation_step` with `fast_dev_run=True`"
    assert model.validation_epoch_end_invoked, "did not run `validation_epoch_end` with `fast_dev_run=True`"


@mock.patch("torch.Tensor.backward")
def test_nan_loss_detection(backward_mock, tmpdir):
    class CurrentModel(BoringModel):
        test_batch_inf = 3

        def training_step(self, batch, batch_idx):
            output = super().training_step(batch, batch_idx)
            if batch_idx == self.test_batch_inf:
                if isinstance(output, dict):
                    output["loss"] *= torch.tensor(math.inf)  # make loss infinite
                else:
                    output /= 0
            return output

    model = CurrentModel()

    with pytest.deprecated_call(match="terminate_on_nan` was deprecated in v1.5"):
        trainer = Trainer(default_root_dir=tmpdir, max_steps=(model.test_batch_inf + 1), terminate_on_nan=True)

    with pytest.raises(ValueError, match=r".*The loss returned in `training_step` is.*"):
        trainer.fit(model)
        assert trainer.global_step == model.test_batch_inf
        assert backward_mock.call_count == model.test_batch_inf

    for param in model.parameters():
        assert torch.isfinite(param).all()


def test_invalid_terminate_on_nan(tmpdir):
    with pytest.raises(TypeError, match="`terminate_on_nan` should be a bool"), pytest.deprecated_call(
        match="terminate_on_nan` was deprecated in v1.5"
    ):
        Trainer(default_root_dir=tmpdir, terminate_on_nan="False")


@pytest.mark.parametrize("track_grad_norm", [0, torch.tensor(1), "nan"])
def test_invalid_track_grad_norm(tmpdir, track_grad_norm):
    with pytest.raises(MisconfigurationException, match="`track_grad_norm` must be a positive number or 'inf'"):
        Trainer(default_root_dir=tmpdir, track_grad_norm=track_grad_norm)


@mock.patch("torch.Tensor.backward")
def test_nan_params_detection(backward_mock, tmpdir):
    class CurrentModel(BoringModel):
        test_batch_nan = 3

        def on_after_backward(self):
            if self.global_step == self.test_batch_nan:
                # simulate parameter that became nan
                torch.nn.init.constant_(self.layer.bias, math.nan)

    model = CurrentModel()

    with pytest.deprecated_call(match="terminate_on_nan` was deprecated in v1.5"):
        trainer = Trainer(default_root_dir=tmpdir, max_steps=(model.test_batch_nan + 1), terminate_on_nan=True)

    with pytest.raises(ValueError, match=r".*Detected nan and/or inf values in `layer.bias`.*"):
        trainer.fit(model)
        assert trainer.global_step == model.test_batch_nan
        assert backward_mock.call_count == model.test_batch_nan + 1

    # after aborting the training loop, model still has nan-valued params
    params = torch.cat([param.view(-1) for param in model.parameters()])
    assert not torch.isfinite(params).all()


def test_on_exception_hook(tmpdir):
    """Test the on_exception callback hook and the trainer interrupted flag."""

    model = BoringModel()

    class InterruptCallback(Callback):
        def __init__(self):
            super().__init__()

        def on_train_batch_start(self, trainer, pl_module, batch, batch_idx):
            raise KeyboardInterrupt

        def on_test_start(self, trainer, pl_module):
            raise MisconfigurationException

    class HandleInterruptCallback(Callback):
        def __init__(self):
            super().__init__()
            self.exception = None
            self.exc_info = None

        def on_exception(self, trainer, pl_module, exception):
            self.exception = exception

        def on_keyboard_interrupt(self, trainer, pl_module):
            self.exc_info = sys.exc_info()

    interrupt_callback = InterruptCallback()
    handle_interrupt_callback = HandleInterruptCallback()

    trainer = Trainer(
        callbacks=[interrupt_callback, handle_interrupt_callback],
        max_epochs=1,
        limit_val_batches=0.1,
        limit_train_batches=0.2,
        enable_progress_bar=False,
        logger=False,
        default_root_dir=tmpdir,
    )
    assert not trainer.interrupted
    assert handle_interrupt_callback.exception is None
    assert handle_interrupt_callback.exc_info is None
    with pytest.deprecated_call(match="on_keyboard_interrupt` callback hook was deprecated in v1.5"):
        trainer.fit(model)
    assert trainer.interrupted
    assert isinstance(handle_interrupt_callback.exception, KeyboardInterrupt)
    assert isinstance(handle_interrupt_callback.exc_info[1], KeyboardInterrupt)
    with pytest.raises(MisconfigurationException), pytest.deprecated_call(
        match="on_keyboard_interrupt` callback hook was deprecated in v1.5"
    ):
        trainer.test(model)
    assert trainer.interrupted
    assert isinstance(handle_interrupt_callback.exception, MisconfigurationException)


@pytest.mark.parametrize("precision", [32, pytest.param(16, marks=RunIf(min_gpus=1))])
def test_gradient_clipping_by_norm(tmpdir, precision):
    """Test gradient clipping by norm."""
    tutils.reset_seed()

    trainer = Trainer(
        default_root_dir=tmpdir,
        max_steps=1,
        max_epochs=1,
        accelerator="auto",
        devices=1,
        precision=precision,
        gradient_clip_algorithm="norm",
        gradient_clip_val=0.05,
    )

    class TestModel(ClassificationModel):
        def configure_gradient_clipping(self, *args, **kwargs):
            super().configure_gradient_clipping(*args, **kwargs)
            # test that gradient is clipped correctly
            parameters = self.parameters()
            grad_norm = torch.norm(torch.stack([torch.norm(p.grad.detach(), 2) for p in parameters]), 2)
            torch.testing.assert_allclose(grad_norm, torch.tensor(0.05))
            self.assertion_called = True

    model = TestModel()
    trainer.fit(model, ClassifDataModule())
    assert model.assertion_called


@pytest.mark.parametrize("precision", [32, pytest.param(16, marks=RunIf(min_gpus=1))])
def test_gradient_clipping_by_value(tmpdir, precision):
    """Test gradient clipping by value."""
    tutils.reset_seed()

    trainer = Trainer(
        default_root_dir=tmpdir,
        max_steps=1,
        max_epochs=1,
        accelerator="auto",
        devices=1,
        precision=precision,
        gradient_clip_algorithm="value",
        gradient_clip_val=1e-10,
    )

    class TestModel(BoringModel):
        def configure_gradient_clipping(self, *args, **kwargs):
            super().configure_gradient_clipping(*args, **kwargs)
            # test that gradient is clipped correctly
            parameters = self.parameters()
            grad_max_list = [torch.max(p.grad.detach().abs()) for p in parameters]
            grad_max = torch.max(torch.stack(grad_max_list))
            torch.testing.assert_allclose(grad_max.abs(), torch.tensor(1e-10))
            self.assertion_called = True

    model = TestModel()
    trainer.fit(model)
    assert model.assertion_called


def test_invalid_gradient_clip_value(tmpdir):
    with pytest.raises(TypeError, match="`gradient_clip_val` should be an int or a float"):
        Trainer(default_root_dir=tmpdir, gradient_clip_val=(1, 2))


def test_invalid_gradient_clip_algo(tmpdir):
    with pytest.raises(MisconfigurationException, match="`gradient_clip_algorithm` norm2 is invalid"):
        Trainer(default_root_dir=tmpdir, gradient_clip_algorithm="norm2")


def test_gpu_choice(tmpdir):
    trainer_options = dict(default_root_dir=tmpdir)
    # Only run if CUDA is available
    if not torch.cuda.is_available():
        return

    num_gpus = torch.cuda.device_count()
    Trainer(**trainer_options, accelerator="gpu", devices=num_gpus, auto_select_gpus=True)

    with pytest.raises(MisconfigurationException, match=r".*But your machine only has.*"):
        Trainer(**trainer_options, accelerator="gpu", devices=num_gpus + 1, auto_select_gpus=True)


@pytest.mark.parametrize("limit_val_batches", [0.0, 1, 1.0, 0.5, 5])
def test_num_sanity_val_steps(tmpdir, limit_val_batches):
    """Test that the number of sanity check batches is clipped to `limit_val_batches`."""

    class CustomModel(BoringModel):
        def validation_step(self, batch, batch_idx, dataloader_idx):
            return super().validation_step(batch, batch_idx)

        def val_dataloader(self):
            return [DataLoader(RandomDataset(32, 64)), DataLoader(RandomDataset(32, 64))]

    model = CustomModel()
    model.validation_epoch_end = None
    num_sanity_val_steps = 4

    trainer = Trainer(
        default_root_dir=tmpdir,
        num_sanity_val_steps=num_sanity_val_steps,
        limit_val_batches=limit_val_batches,
        max_steps=1,
    )
    assert trainer.num_sanity_val_steps == num_sanity_val_steps

    class CustomModelMixedVal(CustomModel):
        def val_dataloader(self):
            return [DataLoader(RandomDataset(32, 64), batch_size=8), DataLoader(RandomDataset(32, 64))]

    model = CustomModelMixedVal()
    model.validation_epoch_end = None

    with patch.object(
        trainer.fit_loop.epoch_loop.val_loop.epoch_loop,
        "_evaluation_step",
        wraps=trainer.fit_loop.epoch_loop.val_loop.epoch_loop._evaluation_step,
    ) as mocked:
        trainer.fit(model)
        assert mocked.call_count == sum(
            min(num_sanity_val_steps, num_batches) for num_batches in trainer.num_val_batches
        )


@pytest.mark.parametrize("limit_val_batches", [0.0, 1, 1.0, 0.3])
def test_num_sanity_val_steps_neg_one(tmpdir, limit_val_batches):
    """Test that `num_sanity_val_steps=-1` runs through all validation data once, and as many batches as limited by
    `limit_val_batches` Trainer argument."""

    class CustomModel(BoringModel):
        def validation_step(self, batch, batch_idx, dataloader_idx):
            return super().validation_step(batch, batch_idx)

        def val_dataloader(self):
            return [DataLoader(RandomDataset(32, 64)), DataLoader(RandomDataset(32, 64))]

    model = CustomModel()
    model.validation_epoch_end = None
    trainer = Trainer(
        default_root_dir=tmpdir, num_sanity_val_steps=-1, limit_val_batches=limit_val_batches, max_steps=1
    )
    assert trainer.num_sanity_val_steps == float("inf")

    with patch.object(
        trainer.fit_loop.epoch_loop.val_loop.epoch_loop,
        "_evaluation_step",
        wraps=trainer.fit_loop.epoch_loop.val_loop.epoch_loop._evaluation_step,
    ) as mocked:
        val_dataloaders = model.val_dataloader()
        trainer.fit(model, val_dataloaders=val_dataloaders)

        assert mocked.call_count == sum(trainer.num_val_batches)


@pytest.mark.parametrize(
    ["trainer_kwargs", "strategy_cls", "strategy_name", "accelerator_cls", "num_gpus"],
    [
        ({"accelerator": None}, SingleDeviceStrategy, "single_device", CPUAccelerator, 0),
        ({"accelerator": "dp"}, DDPStrategy, "ddp", CPUAccelerator, 0),
        ({"accelerator": "ddp"}, DDPStrategy, "ddp", CPUAccelerator, 0),
        ({"accelerator": "ddp", "num_processes": 2}, DDPStrategy, "ddp", CPUAccelerator, 0),
        ({"accelerator": "ddp", "num_nodes": 2}, DDPStrategy, "ddp", CPUAccelerator, 0),
        ({"accelerator": "ddp_cpu", "num_processes": 2}, DDPSpawnStrategy, "ddp_spawn", CPUAccelerator, 0),
        ({"accelerator": "ddp2"}, DDPStrategy, "ddp", CPUAccelerator, 0),
        ({"accelerator": None, "gpus": 1}, SingleDeviceStrategy, "single_device", GPUAccelerator, 1),
        ({"accelerator": "dp", "gpus": 1}, DataParallelStrategy, "dp", GPUAccelerator, 1),
        ({"accelerator": "ddp", "gpus": 1}, DDPStrategy, "ddp", GPUAccelerator, 1),
        ({"accelerator": "ddp_cpu", "num_processes": 2, "gpus": 1}, DDPSpawnStrategy, "ddp_spawn", CPUAccelerator, 0),
        ({"accelerator": "ddp2", "gpus": 1}, DDP2Strategy, "ddp2", GPUAccelerator, 1),
        ({"accelerator": None, "gpus": 2}, DDPSpawnStrategy, "ddp_spawn", GPUAccelerator, 2),
        ({"accelerator": "dp", "gpus": 2}, DataParallelStrategy, "dp", GPUAccelerator, 2),
        ({"accelerator": "ddp", "gpus": 2}, DDPStrategy, "ddp", GPUAccelerator, 2),
        ({"accelerator": "ddp2", "gpus": 2}, DDP2Strategy, "ddp2", GPUAccelerator, 2),
        ({"accelerator": "ddp2", "num_processes": 2}, DDPStrategy, "ddp", CPUAccelerator, 0),
        ({"accelerator": "dp", "num_processes": 2}, DDPStrategy, "ddp", CPUAccelerator, 0),
    ],
)
def test_trainer_config_accelerator(
    monkeypatch, trainer_kwargs, strategy_cls, strategy_name, accelerator_cls, num_gpus
):
    if trainer_kwargs.get("gpus") is not None:
        monkeypatch.setattr(torch.cuda, "is_available", lambda: True)
        monkeypatch.setattr(torch.cuda, "device_count", lambda: trainer_kwargs["gpus"])

    if trainer_kwargs["accelerator"] in (None, "ddp_cpu"):
        trainer = Trainer(**trainer_kwargs)
    else:
        with pytest.deprecated_call(match=r"accelerator='.*'\)` has been deprecated in v1.5"):
            trainer = Trainer(**trainer_kwargs)

    assert isinstance(trainer.strategy, strategy_cls)
    assert strategy_cls.strategy_name == strategy_name
    assert isinstance(trainer.accelerator, accelerator_cls)
    assert trainer.num_gpus == num_gpus


def test_trainer_subclassing():
    model = BoringModel()

    # First way of pulling out args from signature is to list them
    class TrainerSubclass(Trainer):
        def __init__(self, custom_arg, *args, custom_kwarg="test", **kwargs):
            super().__init__(*args, **kwargs)
            self.custom_arg = custom_arg
            self.custom_kwarg = custom_kwarg

    trainer = TrainerSubclass(123, custom_kwarg="custom", fast_dev_run=True)
    trainer.fit(model)
    assert trainer.state.finished, f"Training failed with {trainer.state}"
    assert trainer.custom_arg == 123
    assert trainer.custom_kwarg == "custom"
    assert trainer.fast_dev_run

    # Second way is to pop from the dict
    # It's a special case because Trainer does not have any positional args
    class TrainerSubclass(Trainer):
        def __init__(self, **kwargs):
            self.custom_arg = kwargs.pop("custom_arg", 0)
            self.custom_kwarg = kwargs.pop("custom_kwarg", "test")
            super().__init__(**kwargs)

    trainer = TrainerSubclass(custom_kwarg="custom", fast_dev_run=True)
    trainer.fit(model)
    assert trainer.state.finished, f"Training failed with {trainer.state}"
    assert trainer.custom_kwarg == "custom"
    assert trainer.fast_dev_run

    # when we pass in an unknown arg, the base class should complain
    with pytest.raises(TypeError, match=r"__init__\(\) got an unexpected keyword argument 'abcdefg'"):
        TrainerSubclass(abcdefg="unknown_arg")


@RunIf(omegaconf=True)
@pytest.mark.parametrize(
    "trainer_params",
    [{"max_epochs": 1, "accelerator": "gpu", "devices": 1}, {"max_epochs": 1, "accelerator": "gpu", "devices": [0]}],
)
@mock.patch("torch.cuda.is_available", return_value=True)
@mock.patch("torch.cuda.device_count", return_value=1)
def test_trainer_omegaconf(_, __, trainer_params):
    config = OmegaConf.create(trainer_params)
    Trainer(**config)


def test_trainer_pickle(tmpdir):
    trainer = Trainer(max_epochs=1, default_root_dir=tmpdir)
    pickle.dumps(trainer)
    cloudpickle.dumps(trainer)


@pytest.mark.parametrize("stage", ("fit", "validate", "test"))
def test_trainer_setup_call(tmpdir, stage):
    """Test setup call gets the correct stage."""

    class CurrentModel(BoringModel):
        def setup(self, stage):
            self.stage = stage

    class CurrentCallback(Callback):
        def setup(self, trainer, model, stage):
            assert model is not None
            self.stage = stage

    model = CurrentModel()
    callback = CurrentCallback()
    trainer = Trainer(default_root_dir=tmpdir, max_epochs=1, enable_checkpointing=False, callbacks=[callback])

    if stage == "fit":
        trainer.fit(model)
    elif stage == "validate":
        trainer.validate(model)
    else:
        trainer.test(model)

    assert callback.stage == stage
    assert model.stage == stage


@pytest.mark.parametrize("train_batches, max_steps, log_interval", [(10, 10, 1), (3, 10, 1), (3, 10, 5)])
@patch("pytorch_lightning.loggers.tensorboard.TensorBoardLogger.log_metrics")
def test_log_every_n_steps(log_metrics_mock, tmpdir, train_batches, max_steps, log_interval):
    class TestModel(BoringModel):
        def training_step(self, *args, **kwargs):
            self.log("foo", -1)
            return super().training_step(*args, **kwargs)

    model = TestModel()
    trainer = Trainer(
        default_root_dir=tmpdir,
        log_every_n_steps=log_interval,
        limit_train_batches=train_batches,
        limit_val_batches=0,
        max_steps=max_steps,
    )
    trainer.fit(model)
    expected_calls = [call(metrics=ANY, step=s) for s in range(log_interval - 1, max_steps, log_interval)]
    log_metrics_mock.assert_has_calls(expected_calls)


class TestLightningDataModule(LightningDataModule):
    def __init__(self, dataloaders):
        super().__init__()
        self._dataloaders = dataloaders

    def test_dataloader(self):
        return self._dataloaders

    def predict_dataloader(self):
        return self._dataloaders


class CustomPredictionWriter(BasePredictionWriter):

    write_on_batch_end_called = False
    write_on_epoch_end_called = False

    def __init__(self, output_dir: str, *args, **kwargs):
        super().__init__(*args, **kwargs)
        self.output_dir = output_dir

    def write_on_batch_end(self, trainer, pl_module, prediction, batch_indices, *args, **kwargs):
        assert prediction.shape == torch.Size([1, 2])
        assert len(batch_indices) == 1
        self.write_on_batch_end_called = True

    def write_on_epoch_end(self, trainer, pl_module, predictions, batch_indices):
        expected = 1 if trainer._accelerator_connector.is_distributed else 2
        assert len(predictions) == 2
        assert len(predictions[0]) == expected
        assert len(batch_indices) == 2
        assert len(batch_indices[0]) == expected
        self.write_on_epoch_end_called = True

    def on_predict_epoch_end(self, trainer, pl_module, outputs):
        if trainer._accelerator_connector.is_distributed:
            for idx in range(2):
                assert isinstance(trainer.predict_dataloaders[idx].batch_sampler.sampler, UnrepeatedDistributedSampler)
                assert isinstance(trainer.predict_dataloaders[idx].batch_sampler, IndexBatchSamplerWrapper)
        super().on_predict_epoch_end(trainer, pl_module, outputs)


def predict(
    tmpdir,
    strategy=None,
    accelerator=None,
    devices=None,
    model=None,
    plugins=None,
    datamodule=True,
    enable_progress_bar=True,
    use_callbacks=True,
):
    dataloaders = [torch.utils.data.DataLoader(RandomDataset(32, 2)), torch.utils.data.DataLoader(RandomDataset(32, 2))]

    model = model or BoringModel()
    dm = TestLightningDataModule(dataloaders)

    cb = CustomPredictionWriter(tmpdir, write_interval="batch")
    cb_1 = CustomPredictionWriter(tmpdir, write_interval="epoch")

    trainer = Trainer(
        default_root_dir=tmpdir,
        max_epochs=1,
        log_every_n_steps=1,
        enable_model_summary=False,
        strategy=strategy,
        accelerator=accelerator,
        devices=devices,
        plugins=plugins,
        enable_progress_bar=enable_progress_bar,
        callbacks=[cb, cb_1] if use_callbacks else [],
    )
    if strategy == "ddp_spawn":
        with pytest.raises(ProcessRaisedException, match="`return_predictions` should be set to `False`"):
            trainer.predict(model, datamodule=dm, return_predictions=True)

    if datamodule:
        results = trainer.predict(model, datamodule=dm)
    else:
        results = trainer.predict(model, dataloaders=dataloaders)

    if not isinstance(trainer.strategy, DDPSpawnStrategy):
        if use_callbacks:
            assert cb.write_on_batch_end_called
            assert not cb.write_on_epoch_end_called

            assert not cb_1.write_on_batch_end_called
            assert cb_1.write_on_epoch_end_called

        num_samples = 1 if strategy == "ddp" else 2
        assert len(results) == 2
        assert len(results[0]) == num_samples
        assert results[0][0].shape == torch.Size([1, 2])


def test_trainer_predict_no_return(tmpdir):
    """Test trainer.predict warns when nothing is returned."""

    class CustomBoringModel(BoringModel):
        def predict_step(self, batch, batch_idx, dataloader_idx=0):
            if (batch_idx + 1) % 2 == 0:
                return

            return super().predict_step(batch, batch_idx, dataloader_idx)

    with pytest.warns(UserWarning, match="predict returned None"):
        predict(tmpdir, model=CustomBoringModel(), use_callbacks=False)


def test_trainer_predict_grad(tmpdir):
    class CustomBoringModel(BoringModel):
        def predict_step(self, batch, batch_idx, dataloader_idx=0):
            assert batch.expand_as(batch).grad_fn is None
            return super().predict_step(batch, batch_idx, dataloader_idx)

    predict(tmpdir, model=CustomBoringModel(), use_callbacks=False)

    x = torch.zeros(1, requires_grad=True)
    assert x.expand_as(x).grad_fn is not None


@pytest.mark.parametrize("enable_progress_bar", [False, True])
@pytest.mark.parametrize("datamodule", [False, True])
def test_trainer_predict_cpu(tmpdir, datamodule, enable_progress_bar):
    predict(tmpdir, datamodule=datamodule, enable_progress_bar=enable_progress_bar)


@RunIf(min_gpus=2, standalone=True)
@pytest.mark.parametrize(
    "kwargs",
    [
        {"strategy": "dp", "devices": 1},
        {"strategy": "dp", "devices": 2},
        {"strategy": "ddp", "devices": 2},
    ],
)
def test_trainer_predict_standalone(tmpdir, kwargs):
    predict(tmpdir, accelerator="gpu", **kwargs)


@RunIf(min_gpus=1)
def test_trainer_predict_1_gpu(tmpdir):
    predict(tmpdir, accelerator="gpu", devices=1)


@RunIf(skip_windows=True)
def test_trainer_predict_ddp_spawn(tmpdir):
    predict(tmpdir, strategy="ddp_spawn", accelerator="auto", devices=2)


@pytest.mark.parametrize("dataset_cls", [RandomDataset, RandomIterableDatasetWithLen, RandomIterableDataset])
def test_index_batch_sampler_wrapper_with_iterable_dataset(dataset_cls, tmpdir):

    ds = dataset_cls(32, 8)
    loader = DataLoader(ds)
    is_iterable_dataset = isinstance(ds, IterableDataset)

    class CustomPredictionWriter(BasePredictionWriter):
        def __init__(self, output_dir: str, *args, **kwargs):
            super().__init__(*args, **kwargs)
            self.output_dir = output_dir

        def write_on_batch_end(self, trainer, pl_module, prediction, batch_indices, *args, **kwargs):
            assert not batch_indices if is_iterable_dataset else batch_indices

    cb = CustomPredictionWriter(tmpdir)
    trainer = Trainer(default_root_dir=tmpdir, callbacks=cb)
    predictions = trainer.predict(BoringModel(), dataloaders=loader)
    assert len(predictions) == 8


@pytest.mark.skipif(_IS_WINDOWS and not _TORCH_GREATER_EQUAL_1_8, reason="torch.distributed support required")
def test_spawn_predict_return_predictions(tmpdir):
    """Test that `return_predictions=True` raise a MisconfigurationException with spawn training type plugins."""
    model = BoringModel()
    trainer = Trainer(default_root_dir=tmpdir, accelerator="cpu", strategy="ddp_spawn", devices=2, fast_dev_run=True)
    assert isinstance(trainer.strategy, DDPSpawnStrategy)
    with pytest.raises(ProcessRaisedException, match="`return_predictions` should be set to `False`"):
        trainer.predict(model, dataloaders=model.train_dataloader(), return_predictions=True)


@pytest.mark.parametrize("return_predictions", [None, False, True])
@pytest.mark.parametrize("precision", [32, 64])
def test_predict_return_predictions_cpu(return_predictions, precision, tmpdir):
    """Test that `return_predictions=True`."""
    seed_everything(42)
    model = BoringModel()

    trainer = Trainer(default_root_dir=tmpdir, fast_dev_run=True, precision=precision)
    preds = trainer.predict(model, dataloaders=model.train_dataloader(), return_predictions=return_predictions)
    if return_predictions or return_predictions is None:
        assert len(preds) == 1
        assert preds[0].shape == torch.Size([1, 2])
        assert preds[0].dtype == (torch.float64 if precision == 64 else torch.float32)


@pytest.mark.parametrize(
    ["limit_train_batches", "global_step", "num_training_batches", "current_epoch", "should_train"],
    [(0.2, 0, 0, 0, False), (0.5, 10, 2, 5, True)],
)
def test_disabled_training_for_insufficient_limit_train_batches(
    tmpdir, limit_train_batches, global_step, num_training_batches, current_epoch, should_train
):
    """Verify when `limit_train_batches` is float & between [0.0, 1.0] and.

    `int(self.num_training_batches * self.limit_train_batches) == 0`, the training loop is disabled.
    """

    class CurrentModel(BoringModel):

        training_step_invoked = False
        training_epoch_end_invoked = False

        def training_step(self, *args, **kwargs):
            self.training_step_invoked = True
            return super().training_step(*args, **kwargs)

        def training_epoch_end(self, *args, **kwargs):
            self.training_epoch_end_invoked = True
            return super().training_epoch_end(*args, **kwargs)

    dataset_len = 100
    batch_size = 25

    train = RandomDataset(32, length=dataset_len)
    train_loader = DataLoader(train, batch_size=batch_size)

    model = CurrentModel()

    trainer = Trainer(default_root_dir=tmpdir, max_epochs=5, limit_train_batches=limit_train_batches)
    trainer.fit(model, train_loader)

    params_string = f"""`limit_train_batches={limit_train_batches}`, `dataset_len={dataset_len}`
                        & `batch_size={batch_size}` as
                        `num_training_batches={num_training_batches}`"""
    if should_train:
        error_string = f"should run with {params_string}"
    else:
        error_string = f"should not run with {params_string}"

    assert trainer.state.finished, f"Training failed with {trainer.state}"
    assert trainer.global_step == global_step
    assert trainer.num_training_batches == num_training_batches
    assert trainer.current_epoch == current_epoch
    assert model.training_step_invoked == should_train, f"`training_step` {error_string}"
    assert model.training_epoch_end_invoked == should_train, f"`training_epoch_end` {error_string}"


@pytest.mark.parametrize(["max_steps", "max_epochs", "global_step"], [(10, 5, 10), (20, None, 20)])
def test_repeated_fit_calls_with_max_epochs_and_steps(tmpdir, max_steps, max_epochs, global_step):
    """Ensure that the training loop is bound by `max_steps` and `max_epochs` for repeated calls of `trainer.fit`,
    and disabled if the limit is reached."""

    dataset_len = 200
    batch_size = 10

    train_data = DataLoader(RandomDataset(32, dataset_len), batch_size=batch_size)

    model = BoringModel()

    trainer = Trainer(default_root_dir=tmpdir, max_steps=max_steps, max_epochs=max_epochs)
    trainer.fit(model, train_data)
    assert trainer.global_step == global_step
    trainer.fit(model, train_data)
    assert trainer.global_step == global_step


def test_trainer_access_in_configure_optimizers(tmpdir):
    """Verify that the configure optimizer function can reference the trainer."""

    class TestModel(BoringModel):
        def configure_optimizers(self):
            assert self.trainer is not None, "Expect to have access to the trainer within `configure_optimizers`"

    train_data = torch.utils.data.DataLoader(RandomDataset(32, 64))

    model = TestModel()
    trainer = Trainer(default_root_dir=tmpdir, fast_dev_run=True)
    trainer.fit(model, train_data)


@RunIf(min_gpus=1)
def test_setup_hook_move_to_device_correctly(tmpdir):
    """Verify that if a user defines a layer in the setup hook function, this is moved to the correct device."""

    class TestModel(BoringModel):
        def setup(self, stage: str) -> None:
            self.new_layer = torch.nn.Linear(2, 2)

        def training_step(self, batch, batch_idx):
            output = self.layer(batch)
            # will crash if not moved to correct device
            output = self.new_layer(output)
            loss = self.loss(batch, output)
            return {"loss": loss}

    # fake data
    train_data = torch.utils.data.DataLoader(RandomDataset(32, 64))

    # model
    model = TestModel()
    trainer = Trainer(default_root_dir=tmpdir, fast_dev_run=True, accelerator="gpu", devices=1)
    trainer.fit(model, train_data)


def test_train_loop_system(tmpdir):
    """
    Test the following methods are called in the order in automatic optimization.
    1. optimizer.step (skip when gradient accumulation)
    2. model.training_step
    3. optimizer.zero_grad (run when the first batch of gradient accumulation)
    4. model.backward

    Note that the order is NOT `training_step`->`zero_grad`->`backward`->`step`.
    This is because `optimizer.step(closure)` calls `closure()` which then calls
    the three remaining methods `training_step`, `zero_grad` and `backward` inside.
    """
    called_methods = []

    trainer_options = dict(
        default_root_dir=tmpdir,
        max_epochs=1,
        limit_train_batches=5,
        limit_val_batches=1,
        limit_test_batches=1,
        enable_progress_bar=False,
    )

    class TestOptimizer(SGD):
        def step(self, *args, **kwargs):
            called_methods.append("step")
            return super().step(*args, **kwargs)

        def zero_grad(self, *args, **kwargs):
            called_methods.append("zero_grad")
            return super().zero_grad(*args, **kwargs)

    class TestModel(BoringModel):
        def configure_optimizers(self):
            return TestOptimizer(self.parameters(), lr=0.1)

        def training_step(self, *args, **kwargs):
            called_methods.append("training_step")
            return super().training_step(*args, **kwargs)

        def backward(self, *args, **kwargs):
            called_methods.append("backward")
            return super().backward(*args, **kwargs)

    model = TestModel()
    trainer = Trainer(**trainer_options)

    # No methods are called yet.
    assert called_methods == []

    trainer.fit(model)
    assert called_methods == ["step", "training_step", "zero_grad", "backward"] * trainer.limit_train_batches

    called_methods.clear()
    trainer = Trainer(**trainer_options, accumulate_grad_batches=3)

    # No methods are called yet.
    assert called_methods == []

    trainer.fit(model)
    assert called_methods == [
        # 0
        "training_step",
        "zero_grad",
        "backward",
        # 1
        "training_step",
        "backward",
        # 2
        "step",
        "training_step",
        "backward",
        # 3
        "training_step",
        "zero_grad",
        "backward",
        # 4
        "step",
        "training_step",
        "backward",
    ]


def test_check_val_every_n_epoch_exception(tmpdir):

    with pytest.raises(MisconfigurationException, match="should be an integer."):
        Trainer(default_root_dir=tmpdir, max_epochs=1, check_val_every_n_epoch=1.2)


def test_trainer_attach_data_pipeline_to_model(tmpdir):
    class DataPipeline:

        pass

    class TestDataModule(LightningDataModule):

        data_pipeline = DataPipeline()

        def train_dataloader(self):
            return DataLoader(RandomDataset(32, 64))

        def val_dataloader(self):
            return DataLoader(RandomDataset(32, 64))

        def test_dataloader(self):
            return DataLoader(RandomDataset(32, 64))

    class TestCallback(Callback):
        def on_fit_start(self, trainer, pl_module: LightningModule) -> None:
            """Called when fit begins."""
            assert isinstance(pl_module.data_pipeline, DataPipeline)

    model = BoringModel()
    dm = TestDataModule()

    trainer = Trainer(default_root_dir=tmpdir, max_epochs=1, callbacks=[TestCallback()])
    trainer.fit(model, datamodule=dm)


def test_exception_when_testing_or_validating_with_fast_dev_run():
    trainer = Trainer(fast_dev_run=True)
    trainer.state.fn = TrainerFn.TESTING
    with pytest.raises(MisconfigurationException, match=r"with `fast_dev_run=True`. .* pass an exact checkpoint path"):
        trainer._Trainer__set_ckpt_path(ckpt_path="best", model_provided=False, model_connected=True)


class TrainerStagesModel(BoringModel):
    def on_train_start(self) -> None:
        assert self.trainer.model.training
        assert self.training

    def on_validation_start(self) -> None:
        assert not self.trainer.model.training
        assert not self.training

    def on_test_start(self) -> None:
        assert not self.trainer.model.training
        assert not self.training

    def on_predict_start(self) -> None:
        assert not self.trainer.model.training
        assert not self.training


@pytest.mark.parametrize(
    "strategy,num_processes", [(None, 1), pytest.param("ddp_spawn", 1, marks=RunIf(skip_windows=True, skip_49370=True))]
)
def test_model_in_correct_mode_during_stages(tmpdir, strategy, num_processes):
    model = TrainerStagesModel()
    trainer = Trainer(default_root_dir=tmpdir, strategy=strategy, num_processes=num_processes, fast_dev_run=True)
    trainer.fit(model)
    trainer.validate(model)
    trainer.test(model)
    trainer.predict(model, model.val_dataloader())


class TestDummyModelForCheckpoint(BoringModel):
    def validation_step(self, batch, batch_idx):
        output = self.layer(batch)
        loss = self.loss(batch, output)
        self.log("x", loss)

    def validation_epoch_end(self, outputs) -> None:
        pass


@RunIf(skip_windows=True, skip_49370=True)
def test_fit_test_synchronization(tmpdir):
    """Test that the trainer synchronizes processes before returning control back to the caller."""
    tutils.set_random_main_port()
    model = TestDummyModelForCheckpoint()
    checkpoint = ModelCheckpoint(dirpath=tmpdir, monitor="x", mode="min", save_top_k=1)
    trainer = Trainer(
        default_root_dir=tmpdir, max_epochs=2, strategy="ddp_spawn", num_processes=2, callbacks=[checkpoint]
    )
    trainer.fit(model)
    assert os.path.exists(checkpoint.best_model_path), f"Could not find checkpoint at rank {trainer.global_rank}"
    trainer.test()


class CustomCallbackOnLoadCheckpoint(Callback):
    def on_save_checkpoint(self, trainer, pl_module, checkpoint) -> dict:
        return {"a": None}


def test_on_load_checkpoint_missing_callbacks(tmpdir):
    """Test a warning appears when callbacks in the checkpoint don't match callbacks provided when resuming."""

    model = BoringModel()
    chk = ModelCheckpoint(dirpath=tmpdir, save_last=True)

    trainer = Trainer(default_root_dir=tmpdir, max_epochs=3, callbacks=[chk, CustomCallbackOnLoadCheckpoint()])
    trainer.fit(model)

    trainer = Trainer(default_root_dir=tmpdir, max_epochs=5)
    with pytest.warns(UserWarning, match="CustomCallbackOnLoadCheckpoint"):
        trainer.fit(model, ckpt_path=chk.last_model_path)


def test_module_current_fx_attributes_reset(tmpdir):
    """Ensure that lightning module's attributes related to current fx are reset at the end of execution."""
    model = BoringModel()
    trainer = Trainer(default_root_dir=tmpdir, fast_dev_run=1, enable_checkpointing=False, logger=False)

    trainer.fit(model)
    assert model._current_fx_name is None

    trainer.test(model)
    assert model._current_fx_name is None


def test_exception_when_lightning_module_is_not_set_on_trainer():
    trainer = Trainer()

    with pytest.raises(MisconfigurationException, match=r"`model` must be provided.*validate"):
        trainer.validate()
    with pytest.raises(MisconfigurationException, match=r"`model` must be provided.*test"):
        trainer.test()
    with pytest.raises(MisconfigurationException, match=r"`model` must be provided.*predict"):
        trainer.predict()


class CustomException(Exception):
    pass


@RunIf(min_gpus=2, standalone=True)
def test_ddp_terminate_when_deadlock_is_detected(tmpdir):
    """Test that DDP kills the remaining processes when only one rank is throwing an exception."""

    class TestModel(BoringModel):
        def training_step(self, batch, batch_idx):
            if batch_idx == 1 and self.trainer.is_global_zero:
                # rank 0: raises an exception
                # rank 1: continues training but will hang on the next barrier in the training loop
                raise CustomException
            return super().training_step(batch, batch_idx)

    model = TestModel()

    trainer = Trainer(
        default_root_dir=tmpdir,
        max_epochs=1,
        limit_train_batches=5,
        num_sanity_val_steps=0,
        accelerator="gpu",
        devices=2,
        strategy="ddp",
    )

    # simulate random failure in training_step on rank 0
    with pytest.raises(DeadlockDetectedException, match="CustomException"):
        trainer.fit(model)


@RunIf(min_gpus=1)
def test_multiple_trainer_constant_memory_allocated(tmpdir):
    """This tests ensures calling the trainer several times reset the memory back to 0."""

    class TestModel(BoringModel):
        def training_step(self, batch, batch_idx):
            loss = super().training_step(batch, batch_idx)
            self.log("train_loss", loss["loss"])
            return loss

        def configure_optimizers(self):
            return torch.optim.Adam(self.layer.parameters(), lr=0.1)

    class Check(Callback):
        def on_train_epoch_start(self, trainer, *_):
            assert isinstance(trainer.strategy.model, DistributedDataParallel)

    def current_memory():
        # before measuring the memory force release any leftover allocations, including CUDA tensors
        gc.collect()
        return torch.cuda.memory_allocated(0)

    initial = current_memory()

    model = TestModel()
    trainer_kwargs = dict(
        default_root_dir=tmpdir,
        fast_dev_run=True,
        accelerator="gpu",
        devices=1,
        strategy="ddp",
        enable_progress_bar=False,
        callbacks=Check(),
    )
    trainer = Trainer(**trainer_kwargs)
    trainer.fit(model)

    assert trainer.strategy.model is model
    assert list(trainer.optimizers[0].state.values())[0]["exp_avg_sq"].device == torch.device("cpu")
    assert trainer.callback_metrics["train_loss"].device == torch.device("cpu")

    assert current_memory() <= initial

    deepcopy(trainer)

    assert current_memory() <= initial

    trainer_2 = Trainer(**trainer_kwargs)
    trainer_2.fit(model)

    assert current_memory() <= initial


class TrainerStagesErrorsModel(BoringModel):
    def on_train_start(self) -> None:
        raise Exception("Error during train")

    def on_validation_start(self) -> None:
        raise Exception("Error during validation")

    def on_test_start(self) -> None:
        raise Exception("Error during test")

    def on_predict_start(self) -> None:
        raise Exception("Error during predict")


class ExceptionCounter(Callback):
    exceptions = 0

    def on_exception(self, *_):
        self.exceptions += 1


@pytest.mark.parametrize("strategy", [None, pytest.param("ddp_spawn", marks=RunIf(skip_windows=True))])
def test_error_handling_all_stages(tmpdir, strategy):
    model = TrainerStagesErrorsModel()
    counter = ExceptionCounter()

    trainer = Trainer(
        default_root_dir=tmpdir,
        strategy=strategy,
        devices=1,
        callbacks=counter,
        fast_dev_run=True,
    )

    with pytest.raises(Exception, match=r"Error during train"):
        trainer.fit(model)
    assert counter.exceptions == 1

    with pytest.raises(Exception, match=r"Error during validation"):
        trainer.validate(model)
    assert counter.exceptions == 2

    with pytest.raises(Exception, match=r"Error during test"):
        trainer.test(model)
    assert counter.exceptions == 3

    with pytest.raises(Exception, match=r"Error during predict"):
        trainer.predict(model, model.val_dataloader(), return_predictions=False)
    assert counter.exceptions == 4


def test_trainer_metrics_reset_before_each_task(tmpdir):
    """Test that callback, logged and progress bar metrics are reset before each task starts."""

    class TestMetricRestartCallback(Callback):
        def _make_assertions(self, trainer):
            assert trainer.callback_metrics == {}
            assert trainer.progress_bar_metrics == {}
            assert trainer.logged_metrics == {}

        def on_train_start(self, trainer, *args, **kwargs):
            self._make_assertions(trainer)

        def on_validation_start(self, trainer, *args, **kwargs):
            if trainer.state.fn == TrainerFn.VALIDATING:
                self._make_assertions(trainer)

        def on_test_start(self, trainer, *args, **kwargs):
            self._make_assertions(trainer)

        def on_predict_start(self, trainer, *args, **kwargs):
            self._make_assertions(trainer)

    class CustomBoringModel(BoringModel):
        def __init__(self):
            super().__init__()

        def training_step(self, *args, **kwargs):
            self.log("train/metric", 7.0)
            return super().training_step(*args, **kwargs)

        def validation_step(self, *args, **kwargs):
            self.log("val/metric", 14.0)
            return super().validation_step(*args, **kwargs)

        def test_step(self, *args, **kwargs):
            self.log("test/metric", 21.0)
            return super().test_step(*args, **kwargs)

    model = CustomBoringModel()
    trainer = Trainer(default_root_dir=tmpdir, fast_dev_run=4, callbacks=[TestMetricRestartCallback()])
    trainer.fit(model)
    trainer.validate(model)
    trainer.test(model)
    trainer.predict(model)


def test_detect_anomaly_nan(tmpdir):
    class NanModel(BoringModel):
        def training_step(self, batch, batch_idx):
            output = super().training_step(batch, batch_idx)
            output["loss"] = output["loss"] * torch.tensor(float("nan"))
            return output

    model = NanModel()
    trainer = Trainer(default_root_dir=tmpdir, detect_anomaly=True)
    with pytest.raises(RuntimeError, match=r"returned nan values in its 0th output."):
        with pytest.warns(
            UserWarning, match=r".*Error detected in.* Traceback of forward call that caused the error.*"
        ):
            trainer.fit(model)


@pytest.mark.parametrize(
    ["trainer_kwargs", "strategy_cls", "strategy_name", "accelerator_cls", "num_gpus"],
    [
        ({"strategy": None}, SingleDeviceStrategy, "single_device", CPUAccelerator, 0),
        ({"strategy": "dp"}, DDPStrategy, "ddp", CPUAccelerator, 0),
        ({"strategy": "ddp"}, DDPStrategy, "ddp", CPUAccelerator, 0),
        ({"strategy": "ddp", "num_processes": 2}, DDPStrategy, "ddp", CPUAccelerator, 0),
        ({"strategy": "ddp", "num_nodes": 2}, DDPStrategy, "ddp", CPUAccelerator, 0),
        ({"strategy": "ddp2"}, DDPStrategy, "ddp", CPUAccelerator, 0),
        ({"strategy": None, "gpus": 1}, SingleDeviceStrategy, "single_device", GPUAccelerator, 1),
        ({"strategy": "dp", "gpus": 1}, DataParallelStrategy, "dp", GPUAccelerator, 1),
        ({"strategy": "ddp", "gpus": 1}, DDPStrategy, "ddp", GPUAccelerator, 1),
        ({"strategy": "ddp_spawn", "gpus": 1}, DDPSpawnStrategy, "ddp_spawn", GPUAccelerator, 1),
        ({"strategy": "ddp2", "gpus": 1}, DDP2Strategy, "ddp2", GPUAccelerator, 1),
        ({"strategy": None, "gpus": 2}, DDPSpawnStrategy, "ddp_spawn", GPUAccelerator, 2),
        ({"strategy": "dp", "gpus": 2}, DataParallelStrategy, "dp", GPUAccelerator, 2),
        ({"strategy": "ddp", "gpus": 2}, DDPStrategy, "ddp", GPUAccelerator, 2),
        ({"strategy": "ddp2", "gpus": 2}, DDP2Strategy, "ddp2", GPUAccelerator, 2),
        ({"strategy": "ddp2", "num_processes": 2}, DDPStrategy, "ddp", CPUAccelerator, 0),
        ({"strategy": "ddp", "num_processes": 2}, DDPStrategy, "ddp", CPUAccelerator, 0),
        ({"strategy": "ddp_spawn", "num_processes": 2}, DDPSpawnStrategy, "ddp_spawn", CPUAccelerator, 0),
        ({"strategy": "ddp_spawn", "num_processes": 1}, DDPSpawnStrategy, "ddp_spawn", CPUAccelerator, 0),
        ({"strategy": "ddp_fully_sharded", "gpus": 1}, DDPFullyShardedStrategy, "ddp_fully_sharded", GPUAccelerator, 1),
        ({"strategy": DDPSpawnStrategy(), "num_processes": 2}, DDPSpawnStrategy, "ddp_spawn", CPUAccelerator, 0),
        ({"strategy": DDPSpawnStrategy(), "gpus": 2}, DDPSpawnStrategy, "ddp_spawn", GPUAccelerator, 2),
        ({"strategy": DDPStrategy()}, DDPStrategy, "ddp", CPUAccelerator, 0),
        ({"strategy": DDPStrategy(), "gpus": 2}, DDPStrategy, "ddp", GPUAccelerator, 2),
        ({"strategy": DDP2Strategy(), "gpus": 2}, DDP2Strategy, "ddp2", GPUAccelerator, 2),
        ({"strategy": DataParallelStrategy(), "gpus": 2}, DataParallelStrategy, "dp", GPUAccelerator, 2),
        (
            {"strategy": DDPFullyShardedStrategy(), "gpus": 2},
            DDPFullyShardedStrategy,
            "ddp_fully_sharded",
            GPUAccelerator,
            2,
        ),
        (
            {"strategy": DDPSpawnShardedStrategy(), "gpus": 2},
            DDPSpawnShardedStrategy,
            "ddp_sharded_spawn",
            GPUAccelerator,
            2,
        ),
        ({"strategy": DDPShardedStrategy(), "gpus": 2}, DDPShardedStrategy, "ddp_sharded", GPUAccelerator, 2),
    ],
)
def test_trainer_config_strategy(monkeypatch, trainer_kwargs, strategy_cls, strategy_name, accelerator_cls, num_gpus):
    if trainer_kwargs.get("gpus") is not None:
        monkeypatch.setattr(torch.cuda, "is_available", lambda: True)
        monkeypatch.setattr(torch.cuda, "device_count", lambda: trainer_kwargs["gpus"])

<<<<<<< HEAD
    trainer = Trainer(**trainer_kwargs)

    assert isinstance(trainer.strategy, strategy_cls)
    assert strategy_cls.strategy_name == strategy_name
    assert isinstance(trainer.accelerator, accelerator_cls)
    assert trainer.num_gpus == num_gpus
=======
    trainer = Trainer(**trainer_kwargs)

    assert isinstance(trainer.strategy, strategy_cls)
    assert strategy_cls.strategy_name == strategy_name
    assert isinstance(trainer.accelerator, accelerator_cls)
    assert trainer.num_gpus == num_gpus


@pytest.mark.parametrize(
    "running_stage", [RunningStage.TRAINING, RunningStage.VALIDATING, RunningStage.TESTING, RunningStage.PREDICTING]
)
def test_dataloaders_are_not_loaded_if_disabled_through_limit_batches(running_stage):
    dl_prefix = running_stage.dataloader_prefix
    trainer_kwargs = {f"limit_{dl_prefix}_batches": 0}
    trainer = Trainer(**trainer_kwargs)
    model = BoringModel()
    trainer._data_connector.attach_data(model)
    reset_dataloader = getattr(trainer, f"reset_{dl_prefix}_dataloader")
    reset_dataloader(model)
    dl = (
        trainer.train_dataloader
        if running_stage == RunningStage.TRAINING
        else getattr(trainer, f"{dl_prefix}_dataloaders")
    )
    assert dl is None
>>>>>>> 1026ceb8
<|MERGE_RESOLUTION|>--- conflicted
+++ resolved
@@ -48,11 +48,7 @@
     DDPStrategy,
     SingleDeviceStrategy,
 )
-<<<<<<< HEAD
-from pytorch_lightning.trainer.states import TrainerFn
-=======
 from pytorch_lightning.trainer.states import RunningStage, TrainerFn
->>>>>>> 1026ceb8
 from pytorch_lightning.utilities.cloud_io import load as pl_load
 from pytorch_lightning.utilities.exceptions import DeadlockDetectedException, MisconfigurationException
 from pytorch_lightning.utilities.imports import _IS_WINDOWS, _OMEGACONF_AVAILABLE, _TORCH_GREATER_EQUAL_1_8
@@ -2100,14 +2096,6 @@
         monkeypatch.setattr(torch.cuda, "is_available", lambda: True)
         monkeypatch.setattr(torch.cuda, "device_count", lambda: trainer_kwargs["gpus"])
 
-<<<<<<< HEAD
-    trainer = Trainer(**trainer_kwargs)
-
-    assert isinstance(trainer.strategy, strategy_cls)
-    assert strategy_cls.strategy_name == strategy_name
-    assert isinstance(trainer.accelerator, accelerator_cls)
-    assert trainer.num_gpus == num_gpus
-=======
     trainer = Trainer(**trainer_kwargs)
 
     assert isinstance(trainer.strategy, strategy_cls)
@@ -2132,5 +2120,4 @@
         if running_stage == RunningStage.TRAINING
         else getattr(trainer, f"{dl_prefix}_dataloaders")
     )
-    assert dl is None
->>>>>>> 1026ceb8
+    assert dl is None